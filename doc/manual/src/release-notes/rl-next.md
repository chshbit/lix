--- conflicted
+++ resolved
@@ -1,11 +1,9 @@
 # Release X.Y (202?-??-??)
 
-<<<<<<< HEAD
 * `nix bundle` breaking API change now supports bundlers of the form
   `bundler.<system>.<name>= derivation: another-derivation;`. This supports
   additional functionality to inspect evaluation information during bundling. A
   new [repository](https://github.com/NixOS/bundlers) has various bundlers
   implemented.
-=======
-* `nix store ping` now reports the version of the remote Nix daemon.
->>>>>>> 4bf6af7b
+
+* `nix store ping` now reports the version of the remote Nix daemon.