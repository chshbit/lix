--- conflicted
+++ resolved
@@ -17,15 +17,7 @@
     StorePath path;
     std::string hashAlgo; /* hash used for expected hash computation */
     std::string hash; /* expected hash, may be null */
-<<<<<<< HEAD
-    DerivationOutput(StorePath && path, std::string && hashAlgo, std::string && hash)
-        : path(std::move(path))
-        , hashAlgo(std::move(hashAlgo))
-        , hash(std::move(hash))
-    { }
     void parseHashType(FileIngestionMethod & recursive, HashType & hashType) const;
-=======
->>>>>>> 29542865
     void parseHashInfo(FileIngestionMethod & recursive, Hash & hash) const;
 };
 
