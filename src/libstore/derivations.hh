#pragma once

#include "types.hh"
#include "hash.hh"
#include "store-api.hh"

#include <map>


namespace nix {


/* Abstract syntax of derivations. */

/// Pair of a hash, and how the file system was ingested
struct FileSystemHash {
    FileIngestionMethod method;
    Hash hash;
    FileSystemHash(FileIngestionMethod method, Hash hash)
        : method(std::move(method))
        , hash(std::move(hash))
    { }
    FileSystemHash(const FileSystemHash &) = default;
    FileSystemHash(FileSystemHash &&) = default;
    FileSystemHash & operator = (const FileSystemHash &) = default;
    std::string printMethodAlgo() const;
};

struct DerivationOutput
{
    StorePath path;
    std::optional<FileSystemHash> hash; /* hash used for expected hash computation */
    DerivationOutput(StorePath && path, std::optional<FileSystemHash> && hash)
        : path(std::move(path))
        , hash(std::move(hash))
    { }
    DerivationOutput(const DerivationOutput &) = default;
    DerivationOutput(DerivationOutput &&) = default;
    DerivationOutput & operator = (const DerivationOutput &) = default;
<<<<<<< HEAD
=======
    void parseHashInfo(FileIngestionMethod & recursive, Hash & hash) const;
>>>>>>> ef71caba
};

typedef std::map<string, DerivationOutput> DerivationOutputs;

/* For inputs that are sub-derivations, we specify exactly which
   output IDs we are interested in. */
typedef std::map<StorePath, StringSet> DerivationInputs;

typedef std::map<string, string> StringPairs;

struct BasicDerivation
{
    DerivationOutputs outputs; /* keyed on symbolic IDs */
    StorePathSet inputSrcs; /* inputs that are sources */
    string platform;
    Path builder;
    Strings args;
    StringPairs env;

    BasicDerivation() { }
    explicit BasicDerivation(const BasicDerivation & other);
    virtual ~BasicDerivation() { };

    /* Return the path corresponding to the output identifier `id' in
       the given derivation. */
    const StorePath & findOutput(const std::string & id) const;

    bool isBuiltin() const;

    /* Return true iff this is a fixed-output derivation. */
    bool isFixedOutput() const;

    /* Return the output paths of a derivation. */
    StorePathSet outputPaths() const;

};

struct Derivation : BasicDerivation
{
    DerivationInputs inputDrvs; /* inputs that are sub-derivations */

    /* Print a derivation. */
    std::string unparse(const Store & store, bool maskOutputs,
        std::map<std::string, StringSet> * actualInputs = nullptr) const;

    Derivation() { }
    Derivation(Derivation && other) = default;
    explicit Derivation(const Derivation & other);
};


class Store;


/* Write a derivation to the Nix store, and return its path. */
StorePath writeDerivation(ref<Store> store,
    const Derivation & drv, std::string_view name, RepairFlag repair = NoRepair);

/* Read a derivation from a file. */
Derivation readDerivation(const Store & store, const Path & drvPath);

// FIXME: remove
bool isDerivation(const string & fileName);

Hash hashDerivationModulo(Store & store, const Derivation & drv, bool maskOutputs);

/* Memoisation of hashDerivationModulo(). */
typedef std::map<StorePath, Hash> DrvHashes;

extern DrvHashes drvHashes; // FIXME: global, not thread-safe

bool wantOutput(const string & output, const std::set<string> & wanted);

struct Source;
struct Sink;

Source & readDerivation(Source & in, const Store & store, BasicDerivation & drv);
void writeDerivation(Sink & out, const Store & store, const BasicDerivation & drv);

std::string hashPlaceholder(const std::string & outputName);

}<|MERGE_RESOLUTION|>--- conflicted
+++ resolved
@@ -37,10 +37,7 @@
     DerivationOutput(const DerivationOutput &) = default;
     DerivationOutput(DerivationOutput &&) = default;
     DerivationOutput & operator = (const DerivationOutput &) = default;
-<<<<<<< HEAD
-=======
     void parseHashInfo(FileIngestionMethod & recursive, Hash & hash) const;
->>>>>>> ef71caba
 };
 
 typedef std::map<string, DerivationOutput> DerivationOutputs;
