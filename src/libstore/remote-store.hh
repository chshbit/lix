#pragma once

#include <limits>
#include <string>

#include "store-api.hh"


namespace nix {


class Pipe;
class Pid;
struct FdSink;
struct FdSource;
template<typename T> class Pool;
struct ConnectionHandle;


/* FIXME: RemoteStore is a misnomer - should be something like
   DaemonStore. */
class RemoteStore : public virtual Store
{
public:

    const Setting<int> maxConnections{(Store*) this, 1,
            "max-connections", "maximum number of concurrent connections to the Nix daemon"};

    const Setting<unsigned int> maxConnectionAge{(Store*) this, std::numeric_limits<unsigned int>::max(),
            "max-connection-age", "number of seconds to reuse a connection"};

    virtual bool sameMachine() = 0;

    RemoteStore(const Params & params);

    /* Implementations of abstract store API methods. */

    bool isValidPathUncached(const StorePath & path) override;

    StorePathSet queryValidPaths(const StorePathSet & paths,
        SubstituteFlag maybeSubstitute = NoSubstitute) override;

    StorePathSet queryAllValidPaths() override;

    void queryPathInfoUncached(const StorePath & path,
        Callback<std::shared_ptr<const ValidPathInfo>> callback) noexcept override;

    void queryReferrers(const StorePath & path, StorePathSet & referrers) override;

    StorePathSet queryValidDerivers(const StorePath & path) override;

    StorePathSet queryDerivationOutputs(const StorePath & path) override;

    StringSet queryDerivationOutputNames(const StorePath & path) override;

    std::optional<StorePath> queryPathFromHashPart(const std::string & hashPart) override;

    StorePathSet querySubstitutablePaths(const StorePathSet & paths) override;

    void querySubstitutablePathInfos(const StorePathSet & paths,
        SubstitutablePathInfos & infos) override;

    void addToStore(const ValidPathInfo & info, Source & nar,
        RepairFlag repair, CheckSigsFlag checkSigs,
        std::shared_ptr<FSAccessor> accessor) override;

    StorePath addToStore(const string & name, const Path & srcPath,
<<<<<<< HEAD
        bool recursive = true, HashType hashAlgo = HashType::SHA256,
=======
        FileIngestionMethod method = FileIngestionMethod::Recursive, HashType hashAlgo = htSHA256,
>>>>>>> f60ce4fa
        PathFilter & filter = defaultPathFilter, RepairFlag repair = NoRepair) override;

    StorePath addTextToStore(const string & name, const string & s,
        const StorePathSet & references, RepairFlag repair) override;

    void buildPaths(const std::vector<StorePathWithOutputs> & paths, BuildMode buildMode) override;

    BuildResult buildDerivation(const StorePath & drvPath, const BasicDerivation & drv,
        BuildMode buildMode) override;

    void ensurePath(const StorePath & path) override;

    void addTempRoot(const StorePath & path) override;

    void addIndirectRoot(const Path & path) override;

    void syncWithGC() override;

    Roots findRoots(bool censor) override;

    void collectGarbage(const GCOptions & options, GCResults & results) override;

    void optimiseStore() override;

    bool verifyStore(bool checkContents, RepairFlag repair) override;

    void addSignatures(const StorePath & storePath, const StringSet & sigs) override;

    void queryMissing(const std::vector<StorePathWithOutputs> & targets,
        StorePathSet & willBuild, StorePathSet & willSubstitute, StorePathSet & unknown,
        unsigned long long & downloadSize, unsigned long long & narSize) override;

    void connect() override;

    unsigned int getProtocol() override;

    void flushBadConnections();

protected:

    struct Connection
    {
        AutoCloseFD fd;
        FdSink to;
        FdSource from;
        unsigned int daemonVersion;
        std::chrono::time_point<std::chrono::steady_clock> startTime;

        virtual ~Connection();

        std::exception_ptr processStderr(Sink * sink = 0, Source * source = 0);
    };

    ref<Connection> openConnectionWrapper();

    virtual ref<Connection> openConnection() = 0;

    void initConnection(Connection & conn);

    ref<Pool<Connection>> connections;

    virtual void setOptions(Connection & conn);

    ConnectionHandle getConnection();

    friend struct ConnectionHandle;

private:

    std::atomic_bool failed{false};

};

class UDSRemoteStore : public LocalFSStore, public RemoteStore
{
public:

    UDSRemoteStore(const Params & params);
    UDSRemoteStore(std::string path, const Params & params);

    std::string getUri() override;

    bool sameMachine() override
    { return true; }

private:

    ref<RemoteStore::Connection> openConnection() override;
    std::optional<std::string> path;
};


}<|MERGE_RESOLUTION|>--- conflicted
+++ resolved
@@ -65,11 +65,7 @@
         std::shared_ptr<FSAccessor> accessor) override;
 
     StorePath addToStore(const string & name, const Path & srcPath,
-<<<<<<< HEAD
-        bool recursive = true, HashType hashAlgo = HashType::SHA256,
-=======
-        FileIngestionMethod method = FileIngestionMethod::Recursive, HashType hashAlgo = htSHA256,
->>>>>>> f60ce4fa
+        FileIngestionMethod method = FileIngestionMethod::Recursive, HashType hashAlgo = HashType::SHA256,
         PathFilter & filter = defaultPathFilter, RepairFlag repair = NoRepair) override;
 
     StorePath addTextToStore(const string & name, const string & s,
