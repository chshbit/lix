--- conflicted
+++ resolved
@@ -537,15 +537,8 @@
             isVarName(name = removeWhitespace(string(line, 0, p))))
         {
             Expr * e = parseString(string(line, p + 1));
-<<<<<<< HEAD
-            auto v = state->allocValue();
-            v->type = tThunk;
-            v->thunk.env = env;
-            v->thunk.expr = e;
-=======
             Value & v(*state->allocValue());
             v.mkThunk(env, e);
->>>>>>> e3e78ee2
             addVarToScope(state->symbols.create(name), v);
         } else {
             Value v;
@@ -817,18 +810,9 @@
 
     std::string doc() override
     {
-<<<<<<< HEAD
-        return {
-            {
-                "Display all special commands within the REPL:",
-                "nix repl\n  nix-repl> :?"
-            }
-        };
-=======
         return
           #include "repl.md"
           ;
->>>>>>> e3e78ee2
     }
 
     void run(ref<Store> store) override
