#include "command.hh"
#include "common-args.hh"
#include "store-api.hh"
#include "archive.hh"

using namespace nix;

struct CmdAddToStore : MixDryRun, StoreCommand
{
    Path path;
    std::optional<std::string> namePart;

    CmdAddToStore()
    {
        expectArg("path", &path);

        addFlag({
            .longName = "name",
            .shortName = 'n',
            .description = "name component of the store path",
            .labels = {"name"},
            .handler = {&namePart},
        });
    }

    std::string description() override
    {
        return "add a path to the Nix store";
    }

    Examples examples() override
    {
        return {
        };
    }

    Category category() override { return catUtility; }

    void run(ref<Store> store) override
    {
        if (!namePart) namePart = baseNameOf(path);

        StringSink sink;
        dumpPath(path, sink);

        auto narHash = hashString(htSHA256, *sink.s);

        ValidPathInfo info(store->makeFixedOutputPath(FileIngestionMethod::Recursive, narHash, *namePart));
        *info.narHash = narHash;
        info.narSize = sink.s->size();
<<<<<<< HEAD
        info.ca = makeFixedOutputCA(FileIngestionMethod::Recursive, *info.narHash);
=======
        info.ca = std::optional { FixedOutputHash {
            .method = FileIngestionMethod::Recursive,
            .hash = info.narHash,
        } };
>>>>>>> 015e1c21

        if (!dryRun) {
            auto source = StringSource { *sink.s };
            store->addToStore(info, source);
        }

        logger->stdout("%s", store->printStorePath(info.path));
    }
};

static auto r1 = registerCommand<CmdAddToStore>("add-to-store");<|MERGE_RESOLUTION|>--- conflicted
+++ resolved
@@ -48,14 +48,10 @@
         ValidPathInfo info(store->makeFixedOutputPath(FileIngestionMethod::Recursive, narHash, *namePart));
         *info.narHash = narHash;
         info.narSize = sink.s->size();
-<<<<<<< HEAD
-        info.ca = makeFixedOutputCA(FileIngestionMethod::Recursive, *info.narHash);
-=======
         info.ca = std::optional { FixedOutputHash {
             .method = FileIngestionMethod::Recursive,
-            .hash = info.narHash,
+            .hash = *info.narHash,
         } };
->>>>>>> 015e1c21
 
         if (!dryRun) {
             auto source = StringSource { *sink.s };
