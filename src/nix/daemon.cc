--- conflicted
+++ resolved
@@ -274,19 +274,11 @@
  * Run a server. The loop opens a socket and accepts new connections from that
  * socket.
  *
-<<<<<<< HEAD
- * @param trustClientOpt If present, force trusting or not trusted the client.
- * Otherwise, decide based on the authentication settings and user credentials
- * (from the unix domain socket).
- */
-static void daemonLoop(std::optional<TrustedFlag> trustClientOpt)
-=======
  * @param forceTrustClientOpt If present, force trusting or not trusted
  * the client. Otherwise, decide based on the authentication settings
  * and user credentials (from the unix domain socket).
  */
 static void daemonLoop(std::optional<TrustedFlag> forceTrustClientOpt)
->>>>>>> 64ee0289
 {
     if (chdir("/") == -1)
         throw SysError("cannot change current directory");
@@ -333,13 +325,8 @@
             TrustedFlag trusted;
             std::string user;
 
-<<<<<<< HEAD
-            if (trustClientOpt)
-                trusted = *trustClientOpt;
-=======
             if (forceTrustClientOpt)
                 trusted = *forceTrustClientOpt;
->>>>>>> 64ee0289
             else {
                 peer = getPeerInfo(remote.get());
                 auto [_trusted, _user] = authPeer(peer);
@@ -453,11 +440,7 @@
  * @param forceTrustClientOpt See `daemonLoop()` and the parameter with
  * the same name over there for details.
  */
-<<<<<<< HEAD
-static void runDaemon(bool stdio, std::optional<TrustedFlag> trustClientOpt)
-=======
 static void runDaemon(bool stdio, std::optional<TrustedFlag> forceTrustClientOpt)
->>>>>>> 64ee0289
 {
     if (stdio) {
         auto store = openUncachedStore();
@@ -465,25 +448,15 @@
         // If --force-untrusted is passed, we cannot forward the connection and
         // must process it ourselves (before delegating to the next store) to
         // force untrusting the client.
-<<<<<<< HEAD
-        if (auto remoteStore = store.dynamic_pointer_cast<RemoteStore>(); remoteStore && (!trustClientOpt || *trustClientOpt != NotTrusted))
-=======
         if (auto remoteStore = store.dynamic_pointer_cast<RemoteStore>(); remoteStore && (!forceTrustClientOpt || *forceTrustClientOpt != NotTrusted))
->>>>>>> 64ee0289
             forwardStdioConnection(*remoteStore);
         else
             // `Trusted` is passed in the auto (no override case) because we
             // cannot see who is on the other side of a plain pipe. Limiting
             // access to those is explicitly not `nix-daemon`'s responsibility.
-<<<<<<< HEAD
-            processStdioConnection(store, trustClientOpt.value_or(Trusted));
-    } else
-        daemonLoop(trustClientOpt);
-=======
             processStdioConnection(store, forceTrustClientOpt.value_or(Trusted));
     } else
         daemonLoop(forceTrustClientOpt);
->>>>>>> 64ee0289
 }
 
 static int main_nix_daemon(int argc, char * * argv)
