#include "command.hh"
#include "common-args.hh"
#include "shared.hh"
#include "store-api.hh"
#include "derivations.hh"
#include "archive.hh"
#include "builtins/buildenv.hh"
#include "flake/flakeref.hh"
#include "../nix-env/user-env.hh"
#include "profiles.hh"
#include "names.hh"

#include <nlohmann/json.hpp>
#include <regex>
#include <iomanip>

using namespace nix;

struct ProfileElementSource
{
    FlakeRef originalRef;
    // FIXME: record original attrpath.
    FlakeRef resolvedRef;
    std::string attrPath;
    // FIXME: output names

    bool operator < (const ProfileElementSource & other) const
    {
        return
            std::pair(originalRef.to_string(), attrPath) <
            std::pair(other.originalRef.to_string(), other.attrPath);
    }
};

struct ProfileElement
{
    StorePathSet storePaths;
    std::optional<ProfileElementSource> source;
    bool active = true;
    // FIXME: priority

    std::string describe() const
    {
        if (source)
            return fmt("%s#%s", source->originalRef, source->attrPath);
        StringSet names;
        for (auto & path : storePaths)
            names.insert(DrvName(path.name()).name);
        return concatStringsSep(", ", names);
    }

    std::string versions() const
    {
        StringSet versions;
        for (auto & path : storePaths)
            versions.insert(DrvName(path.name()).version);
        return showVersions(versions);
    }

    bool operator < (const ProfileElement & other) const
    {
        return std::tuple(describe(), storePaths) < std::tuple(other.describe(), other.storePaths);
    }

    void updateStorePaths(ref<Store> evalStore, ref<Store> store, Installable & installable)
    {
        // FIXME: respect meta.outputsToInstall
        storePaths.clear();
        for (auto & buildable : getBuiltPaths(evalStore, store, installable.toDerivedPaths())) {
            std::visit(overloaded {
                [&](const BuiltPath::Opaque & bo) {
                    storePaths.insert(bo.path);
                },
                [&](const BuiltPath::Built & bfd) {
                    // TODO: Why are we querying if we know the output
                    // names already? Is it just to figure out what the
                    // default one is?
                    for (auto & output : store->queryDerivationOutputMap(bfd.drvPath)) {
                        storePaths.insert(output.second);
                    }
                },
            }, buildable.raw());
        }
    }
};

struct ProfileManifest
{
    std::vector<ProfileElement> elements;

    ProfileManifest() { }

    ProfileManifest(EvalState & state, const Path & profile)
    {
        auto manifestPath = profile + "/manifest.json";

        if (pathExists(manifestPath)) {
            auto json = nlohmann::json::parse(readFile(manifestPath));

            auto version = json.value("version", 0);
            if (version != 1)
                throw Error("profile manifest '%s' has unsupported version %d", manifestPath, version);

            for (auto & e : json["elements"]) {
                ProfileElement element;
                for (auto & p : e["storePaths"])
                    element.storePaths.insert(state.store->parseStorePath((std::string) p));
                element.active = e["active"];
                if (e.value("uri", "") != "") {
                    element.source = ProfileElementSource{
                        parseFlakeRef(e["originalUri"]),
                        parseFlakeRef(e["uri"]),
                        e["attrPath"]
                    };
                }
                elements.emplace_back(std::move(element));
            }
        }

        else if (pathExists(profile + "/manifest.nix")) {
            // FIXME: needed because of pure mode; ugly.
            state.allowPath(state.store->followLinksToStore(profile));
            state.allowPath(state.store->followLinksToStore(profile + "/manifest.nix"));

            auto drvInfos = queryInstalled(state, state.store->followLinksToStore(profile));

            for (auto & drvInfo : drvInfos) {
                ProfileElement element;
                element.storePaths = {drvInfo.queryOutPath()};
                elements.emplace_back(std::move(element));
            }
        }
    }

    std::string toJSON(Store & store) const
    {
        auto array = nlohmann::json::array();
        for (auto & element : elements) {
            auto paths = nlohmann::json::array();
            for (auto & path : element.storePaths)
                paths.push_back(store.printStorePath(path));
            nlohmann::json obj;
            obj["storePaths"] = paths;
            obj["active"] = element.active;
            if (element.source) {
                obj["originalUri"] = element.source->originalRef.to_string();
                obj["uri"] = element.source->resolvedRef.to_string();
                obj["attrPath"] = element.source->attrPath;
            }
            array.push_back(obj);
        }
        nlohmann::json json;
        json["version"] = 1;
        json["elements"] = array;
        return json.dump();
    }

    StorePath build(ref<Store> store)
    {
        auto tempDir = createTempDir();

        StorePathSet references;

        Packages pkgs;
        for (auto & element : elements) {
            for (auto & path : element.storePaths) {
                if (element.active)
                    pkgs.emplace_back(store->printStorePath(path), true, 5);
                references.insert(path);
            }
        }

        buildProfile(tempDir, std::move(pkgs));

        writeFile(tempDir + "/manifest.json", toJSON(*store));

        /* Add the symlink tree to the store. */
        StringSink sink;
        dumpPath(tempDir, sink);

        auto narHash = hashString(htSHA256, sink.s);

        ValidPathInfo info {
            *store,
            StorePathDescriptor {
                "profile",
                FixedOutputInfo {
                    {
                        .method = FileIngestionMethod::Recursive,
                        .hash = narHash,
                    },
                    { references },
                },
            },
            narHash,
        };
        info.references = std::move(references);
<<<<<<< HEAD
        info.narSize = sink.s->size();
=======
        info.narSize = sink.s.size();
>>>>>>> 8ba08959

        StringSource source(sink.s);
        store->addToStore(info, source);

        return std::move(info.path);
    }

    static void printDiff(const ProfileManifest & prev, const ProfileManifest & cur, std::string_view indent)
    {
        auto prevElems = prev.elements;
        std::sort(prevElems.begin(), prevElems.end());

        auto curElems = cur.elements;
        std::sort(curElems.begin(), curElems.end());

        auto i = prevElems.begin();
        auto j = curElems.begin();

        bool changes = false;

        while (i != prevElems.end() || j != curElems.end()) {
            if (j != curElems.end() && (i == prevElems.end() || i->describe() > j->describe())) {
                std::cout << fmt("%s%s: ∅ -> %s\n", indent, j->describe(), j->versions());
                changes = true;
                ++j;
            }
            else if (i != prevElems.end() && (j == curElems.end() || i->describe() < j->describe())) {
                std::cout << fmt("%s%s: %s -> ∅\n", indent, i->describe(), i->versions());
                changes = true;
                ++i;
            }
            else {
                auto v1 = i->versions();
                auto v2 = j->versions();
                if (v1 != v2) {
                    std::cout << fmt("%s%s: %s -> %s\n", indent, i->describe(), v1, v2);
                    changes = true;
                }
                ++i;
                ++j;
            }
        }

        if (!changes)
            std::cout << fmt("%sNo changes.\n", indent);
    }
};

struct CmdProfileInstall : InstallablesCommand, MixDefaultProfile
{
    std::string description() override
    {
        return "install a package into a profile";
    }

    std::string doc() override
    {
        return
          #include "profile-install.md"
          ;
    }

    void run(ref<Store> store) override
    {
        ProfileManifest manifest(*getEvalState(), *profile);

        auto builtPaths = Installable::build(getEvalStore(), store, Realise::Outputs, installables, bmNormal);

        for (auto & installable : installables) {
            ProfileElement element;

            if (auto installable2 = std::dynamic_pointer_cast<InstallableFlake>(installable)) {
                // FIXME: make build() return this?
                auto [attrPath, resolvedRef, drv] = installable2->toDerivation();
                element.source = ProfileElementSource{
                    installable2->flakeRef,
                    resolvedRef,
                    attrPath,
                };
            }

            element.updateStorePaths(getEvalStore(), store, *installable);

            manifest.elements.push_back(std::move(element));
        }

        updateProfile(manifest.build(store));
    }
};

class MixProfileElementMatchers : virtual Args
{
    std::vector<std::string> _matchers;

public:

    MixProfileElementMatchers()
    {
        expectArgs("elements", &_matchers);
    }

    struct RegexPattern {
        std::string pattern;
        std::regex  reg;
    };
    typedef std::variant<size_t, Path, RegexPattern> Matcher;

    std::vector<Matcher> getMatchers(ref<Store> store)
    {
        std::vector<Matcher> res;

        for (auto & s : _matchers) {
            if (auto n = string2Int<size_t>(s))
                res.push_back(*n);
            else if (store->isStorePath(s))
                res.push_back(s);
            else
                res.push_back(RegexPattern{s,std::regex(s, std::regex::extended | std::regex::icase)});
        }

        return res;
    }

    bool matches(const Store & store, const ProfileElement & element, size_t pos, const std::vector<Matcher> & matchers)
    {
        for (auto & matcher : matchers) {
            if (auto n = std::get_if<size_t>(&matcher)) {
                if (*n == pos) return true;
            } else if (auto path = std::get_if<Path>(&matcher)) {
                if (element.storePaths.count(store.parseStorePath(*path))) return true;
            } else if (auto regex = std::get_if<RegexPattern>(&matcher)) {
                if (element.source
                    && std::regex_match(element.source->attrPath, regex->reg))
                    return true;
            }
        }

        return false;
    }
};

struct CmdProfileRemove : virtual EvalCommand, MixDefaultProfile, MixProfileElementMatchers
{
    std::string description() override
    {
        return "remove packages from a profile";
    }

    std::string doc() override
    {
        return
          #include "profile-remove.md"
          ;
    }

    void run(ref<Store> store) override
    {
        ProfileManifest oldManifest(*getEvalState(), *profile);

        auto matchers = getMatchers(store);

        ProfileManifest newManifest;

        for (size_t i = 0; i < oldManifest.elements.size(); ++i) {
            auto & element(oldManifest.elements[i]);
            if (!matches(*store, element, i, matchers)) {
                newManifest.elements.push_back(std::move(element));
            } else {
                notice("removing '%s'", element.describe());
            }
        }

        auto removedCount = oldManifest.elements.size() - newManifest.elements.size();
        printInfo("removed %d packages, kept %d packages",
            removedCount,
            newManifest.elements.size());

        if (removedCount == 0) {
            for (auto matcher: matchers) {
                if (const size_t * index = std::get_if<size_t>(&matcher)){
                    warn("'%d' is not a valid index", *index);
                } else if (const Path * path = std::get_if<Path>(&matcher)){
                    warn("'%s' does not match any paths", *path);
                } else if (const RegexPattern * regex = std::get_if<RegexPattern>(&matcher)){
                    warn("'%s' does not match any packages", regex->pattern);
                }
            }
            warn ("Use 'nix profile list' to see the current profile.");
        }
        updateProfile(newManifest.build(store));
    }
};

struct CmdProfileUpgrade : virtual SourceExprCommand, MixDefaultProfile, MixProfileElementMatchers
{
    std::string description() override
    {
        return "upgrade packages using their most recent flake";
    }

    std::string doc() override
    {
        return
          #include "profile-upgrade.md"
          ;
    }

    void run(ref<Store> store) override
    {
        ProfileManifest manifest(*getEvalState(), *profile);

        auto matchers = getMatchers(store);

        std::vector<std::shared_ptr<Installable>> installables;
        std::vector<size_t> indices;

        auto upgradedCount = 0;

        for (size_t i = 0; i < manifest.elements.size(); ++i) {
            auto & element(manifest.elements[i]);
            if (element.source
                && !element.source->originalRef.input.isLocked()
                && matches(*store, element, i, matchers))
            {
                upgradedCount++;

                Activity act(*logger, lvlChatty, actUnknown,
                    fmt("checking '%s' for updates", element.source->attrPath));

                auto installable = std::make_shared<InstallableFlake>(
                    this,
                    getEvalState(),
                    FlakeRef(element.source->originalRef),
                    "",
                    Strings{element.source->attrPath},
                    Strings{},
                    lockFlags);

                auto [attrPath, resolvedRef, drv] = installable->toDerivation();

                if (element.source->resolvedRef == resolvedRef) continue;

                printInfo("upgrading '%s' from flake '%s' to '%s'",
                    element.source->attrPath, element.source->resolvedRef, resolvedRef);

                element.source = ProfileElementSource{
                    installable->flakeRef,
                    resolvedRef,
                    attrPath,
                };

                installables.push_back(installable);
                indices.push_back(i);
            }
        }

        if (upgradedCount == 0) {
            for (auto & matcher : matchers) {
                if (const size_t * index = std::get_if<size_t>(&matcher)){
                    warn("'%d' is not a valid index", *index);
                } else if (const Path * path = std::get_if<Path>(&matcher)){
                    warn("'%s' does not match any paths", *path);
                } else if (const RegexPattern * regex = std::get_if<RegexPattern>(&matcher)){
                    warn("'%s' does not match any packages", regex->pattern);
                }
            }
            warn ("Use 'nix profile list' to see the current profile.");
        }

        auto builtPaths = Installable::build(getEvalStore(), store, Realise::Outputs, installables, bmNormal);

        for (size_t i = 0; i < installables.size(); ++i) {
            auto & installable = installables.at(i);
            auto & element = manifest.elements[indices.at(i)];
            element.updateStorePaths(getEvalStore(), store, *installable);
        }

        updateProfile(manifest.build(store));
    }
};

struct CmdProfileList : virtual EvalCommand, virtual StoreCommand, MixDefaultProfile
{
    std::string description() override
    {
        return "list installed packages";
    }

    std::string doc() override
    {
        return
          #include "profile-list.md"
          ;
    }

    void run(ref<Store> store) override
    {
        ProfileManifest manifest(*getEvalState(), *profile);

        for (size_t i = 0; i < manifest.elements.size(); ++i) {
            auto & element(manifest.elements[i]);
            logger->cout("%d %s %s %s", i,
                element.source ? element.source->originalRef.to_string() + "#" + element.source->attrPath : "-",
                element.source ? element.source->resolvedRef.to_string() + "#" + element.source->attrPath : "-",
                concatStringsSep(" ", store->printStorePathSet(element.storePaths)));
        }
    }
};

struct CmdProfileDiffClosures : virtual StoreCommand, MixDefaultProfile
{
    std::string description() override
    {
        return "show the closure difference between each version of a profile";
    }

    std::string doc() override
    {
        return
          #include "profile-diff-closures.md"
          ;
    }

    void run(ref<Store> store) override
    {
        auto [gens, curGen] = findGenerations(*profile);

        std::optional<Generation> prevGen;
        bool first = true;

        for (auto & gen : gens) {
            if (prevGen) {
                if (!first) std::cout << "\n";
                first = false;
                std::cout << fmt("Version %d -> %d:\n", prevGen->number, gen.number);
                printClosureDiff(store,
                    store->followLinksToStorePath(prevGen->path),
                    store->followLinksToStorePath(gen.path),
                    "  ");
            }

            prevGen = gen;
        }
    }
};

struct CmdProfileHistory : virtual StoreCommand, EvalCommand, MixDefaultProfile
{
    std::string description() override
    {
        return "show all versions of a profile";
    }

    std::string doc() override
    {
        return
          #include "profile-history.md"
          ;
    }

    void run(ref<Store> store) override
    {
        auto [gens, curGen] = findGenerations(*profile);

        std::optional<std::pair<Generation, ProfileManifest>> prevGen;
        bool first = true;

        for (auto & gen : gens) {
            ProfileManifest manifest(*getEvalState(), gen.path);

            if (!first) std::cout << "\n";
            first = false;

            std::cout << fmt("Version %s%d" ANSI_NORMAL " (%s)%s:\n",
                gen.number == curGen ? ANSI_GREEN : ANSI_BOLD,
                gen.number,
                std::put_time(std::gmtime(&gen.creationTime), "%Y-%m-%d"),
                prevGen ? fmt(" <- %d", prevGen->first.number) : "");

            ProfileManifest::printDiff(
                prevGen ? prevGen->second : ProfileManifest(),
                manifest,
                "  ");

            prevGen = {gen, std::move(manifest)};
        }
    }
};

struct CmdProfileRollback : virtual StoreCommand, MixDefaultProfile, MixDryRun
{
    std::optional<GenerationNumber> version;

    CmdProfileRollback()
    {
        addFlag({
            .longName = "to",
            .description = "The profile version to roll back to.",
            .labels = {"version"},
            .handler = {&version},
        });
    }

    std::string description() override
    {
        return "roll back to the previous version or a specified version of a profile";
    }

    std::string doc() override
    {
        return
          #include "profile-rollback.md"
          ;
    }

    void run(ref<Store> store) override
    {
        switchGeneration(*profile, version, dryRun);
    }
};

struct CmdProfileWipeHistory : virtual StoreCommand, MixDefaultProfile, MixDryRun
{
    std::optional<std::string> minAge;

    CmdProfileWipeHistory()
    {
        addFlag({
            .longName = "older-than",
            .description =
                "Delete versions older than the specified age. *age* "
                "must be in the format *N*`d`, where *N* denotes a number "
                "of days.",
            .labels = {"age"},
            .handler = {&minAge},
        });
    }

    std::string description() override
    {
        return "delete non-current versions of a profile";
    }

    std::string doc() override
    {
        return
          #include "profile-wipe-history.md"
          ;
    }

    void run(ref<Store> store) override
    {
        if (minAge)
            deleteGenerationsOlderThan(*profile, *minAge, dryRun);
        else
            deleteOldGenerations(*profile, dryRun);
    }
};

struct CmdProfile : NixMultiCommand
{
    CmdProfile()
        : MultiCommand({
              {"install", []() { return make_ref<CmdProfileInstall>(); }},
              {"remove", []() { return make_ref<CmdProfileRemove>(); }},
              {"upgrade", []() { return make_ref<CmdProfileUpgrade>(); }},
              {"list", []() { return make_ref<CmdProfileList>(); }},
              {"diff-closures", []() { return make_ref<CmdProfileDiffClosures>(); }},
              {"history", []() { return make_ref<CmdProfileHistory>(); }},
              {"rollback", []() { return make_ref<CmdProfileRollback>(); }},
              {"wipe-history", []() { return make_ref<CmdProfileWipeHistory>(); }},
          })
    { }

    std::string description() override
    {
        return "manage Nix profiles";
    }

    std::string doc() override
    {
        return
          #include "profile.md"
          ;
    }

    void run() override
    {
        if (!command)
            throw UsageError("'nix profile' requires a sub-command.");
        command->second->prepare();
        command->second->run();
    }
};

static auto rCmdProfile = registerCommand<CmdProfile>("profile");<|MERGE_RESOLUTION|>--- conflicted
+++ resolved
@@ -195,11 +195,7 @@
             narHash,
         };
         info.references = std::move(references);
-<<<<<<< HEAD
-        info.narSize = sink.s->size();
-=======
         info.narSize = sink.s.size();
->>>>>>> 8ba08959
 
         StringSource source(sink.s);
         store->addToStore(info, source);
