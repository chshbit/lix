#pragma once

#include "installables.hh"
#include "args.hh"
#include "common-eval-args.hh"

#include <optional>

namespace nix {

extern std::string programPath;

class EvalState;
<<<<<<< HEAD
=======
struct Pos;

/* A command is an argument parser that can be executed by calling its
   run() method. */
struct Command : virtual Args
{
    virtual std::string name() = 0;
    virtual void prepare() { };
    virtual void run() = 0;

    struct Example
    {
        std::string description;
        std::string command;
    };

    typedef std::list<Example> Examples;

    virtual Examples examples() { return Examples(); }

    void printHelp(const string & programName, std::ostream & out) override;
};

>>>>>>> 0d677446
class Store;

namespace flake {
enum HandleLockFile : unsigned int;
}

/* A command that requires a Nix store. */
struct StoreCommand : virtual Command
{
    StoreCommand();
    void run() override;
    ref<Store> getStore();
    virtual ref<Store> createStore();
    virtual void run(ref<Store>) = 0;

private:
    std::shared_ptr<Store> _store;
};

struct EvalCommand : virtual StoreCommand, MixEvalArgs
{
    ref<EvalState> getEvalState();

private:

    std::shared_ptr<EvalState> evalState;
};

struct MixFlakeOptions : virtual Args
{
    bool recreateLockFile = false;

    bool saveLockFile = true;

    bool useRegistries = true;

    MixFlakeOptions();

    flake::HandleLockFile getLockFileMode();
};

struct SourceExprCommand : virtual Args, EvalCommand, MixFlakeOptions
{
    std::optional<Path> file;

    SourceExprCommand();

    std::vector<std::shared_ptr<Installable>> parseInstallables(
        ref<Store> store, std::vector<std::string> ss);

    std::shared_ptr<Installable> parseInstallable(
        ref<Store> store, const std::string & installable);

    virtual Strings getDefaultFlakeAttrPaths();

    virtual Strings getDefaultFlakeAttrPathPrefixes();
};

enum RealiseMode { Build, NoBuild, DryRun };

/* A command that operates on a list of "installables", which can be
   store paths, attribute paths, Nix expressions, etc. */
struct InstallablesCommand : virtual Args, SourceExprCommand
{
    std::vector<std::shared_ptr<Installable>> installables;

    InstallablesCommand()
    {
        expectArgs("installables", &_installables);
    }

    void prepare() override;

    virtual bool useDefaultInstallables() { return true; }

private:

    std::vector<std::string> _installables;
};

/* A command that operates on exactly one "installable" */
struct InstallableCommand : virtual Args, SourceExprCommand
{
    std::shared_ptr<Installable> installable;

    InstallableCommand()
    {
        expectArg("installable", &_installable, true);
    }

    void prepare() override;

private:

    std::string _installable{"."};
};

/* A command that operates on zero or more store paths. */
struct StorePathsCommand : public InstallablesCommand
{
private:

    bool recursive = false;
    bool all = false;

protected:

    RealiseMode realiseMode = NoBuild;

public:

    StorePathsCommand(bool recursive = false);

    using StoreCommand::run;

    virtual void run(ref<Store> store, Paths storePaths) = 0;

    void run(ref<Store> store) override;

    bool useDefaultInstallables() override { return !all; }
};

/* A command that operates on exactly one store path. */
struct StorePathCommand : public InstallablesCommand
{
    using StoreCommand::run;

    virtual void run(ref<Store> store, const Path & storePath) = 0;

    void run(ref<Store> store) override;
};

/* A helper class for registering commands globally. */
struct RegisterCommand
{
    static Commands * commands;

    RegisterCommand(const std::string & name,
        std::function<ref<Command>()> command)
    {
        if (!commands) commands = new Commands;
        commands->emplace(name, command);
    }
};

template<class T>
static RegisterCommand registerCommand(const std::string & name)
{
    return RegisterCommand(name, [](){ return make_ref<T>(); });
}

Buildables build(ref<Store> store, RealiseMode mode,
    std::vector<std::shared_ptr<Installable>> installables);

PathSet toStorePaths(ref<Store> store, RealiseMode mode,
    std::vector<std::shared_ptr<Installable>> installables);

Path toStorePath(ref<Store> store, RealiseMode mode,
    std::shared_ptr<Installable> installable);

PathSet toDerivations(ref<Store> store,
    std::vector<std::shared_ptr<Installable>> installables,
    bool useDeriver = false);

<<<<<<< HEAD
struct MixProfile : virtual Args, virtual StoreCommand
{
    std::optional<Path> profile;

    MixProfile();

    /* If 'profile' is set, make it point at 'storePath'. */
    void updateProfile(const Path & storePath);

    /* If 'profile' is set, make it point at the store path produced
       by 'buildables'. */
    void updateProfile(const Buildables & buildables);
};

struct MixDefaultProfile : MixProfile
{
    MixDefaultProfile();
};
=======
/* Helper function to generate args that invoke $EDITOR on
   filename:lineno. */
Strings editorFor(const Pos & pos);
>>>>>>> 0d677446

}<|MERGE_RESOLUTION|>--- conflicted
+++ resolved
@@ -11,32 +11,7 @@
 extern std::string programPath;
 
 class EvalState;
-<<<<<<< HEAD
-=======
 struct Pos;
-
-/* A command is an argument parser that can be executed by calling its
-   run() method. */
-struct Command : virtual Args
-{
-    virtual std::string name() = 0;
-    virtual void prepare() { };
-    virtual void run() = 0;
-
-    struct Example
-    {
-        std::string description;
-        std::string command;
-    };
-
-    typedef std::list<Example> Examples;
-
-    virtual Examples examples() { return Examples(); }
-
-    void printHelp(const string & programName, std::ostream & out) override;
-};
-
->>>>>>> 0d677446
 class Store;
 
 namespace flake {
@@ -201,7 +176,10 @@
     std::vector<std::shared_ptr<Installable>> installables,
     bool useDeriver = false);
 
-<<<<<<< HEAD
+/* Helper function to generate args that invoke $EDITOR on
+   filename:lineno. */
+Strings editorFor(const Pos & pos);
+
 struct MixProfile : virtual Args, virtual StoreCommand
 {
     std::optional<Path> profile;
@@ -220,10 +198,5 @@
 {
     MixDefaultProfile();
 };
-=======
-/* Helper function to generate args that invoke $EDITOR on
-   filename:lineno. */
-Strings editorFor(const Pos & pos);
->>>>>>> 0d677446
 
 }