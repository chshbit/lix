--- conflicted
+++ resolved
@@ -28,17 +28,7 @@
 
 void Hash::init()
 {
-<<<<<<< HEAD
     hashSize = regularHashSize(type);
-=======
-    assert(type);
-    switch (*type) {
-    case htMD5: hashSize = md5HashSize; break;
-    case htSHA1: hashSize = sha1HashSize; break;
-    case htSHA256: hashSize = sha256HashSize; break;
-    case htSHA512: hashSize = sha512HashSize; break;
-    }
->>>>>>> 58bc3b65
     assert(hashSize <= maxHashSize);
     memset(hash, 0, maxHashSize);
 }
@@ -119,15 +109,6 @@
 }
 
 
-<<<<<<< HEAD
-=======
-HashType assertInitHashType(const Hash & h)
-{
-    assert(h.type);
-    return *h.type;
-}
-
->>>>>>> 58bc3b65
 std::string Hash::to_string(Base base, bool includeType) const
 {
     std::string s;
