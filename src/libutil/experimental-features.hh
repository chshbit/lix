#pragma once
///@file

#include "comparator.hh"
#include "error.hh"
#include "nlohmann/json_fwd.hpp"
#include "types.hh"

namespace nix {

/**
 * The list of available experimental features.
 *
 * If you update this, don’t forget to also change the map defining their
 * string representation in the corresponding `.cc` file.
 */
enum struct ExperimentalFeature
{
    CaDerivations,
    ImpureDerivations,
    Flakes,
    NixCommand,
    RecursiveNix,
    NoUrlLiterals,
<<<<<<< HEAD

    /**
     * A "permanent" experimental feature for extra features we just
     * need for testing.
     **/
    NixTesting,
=======
    FetchClosure,
    ReplFlake,
    AutoAllocateUids,
    Cgroups,
    DiscardReferences,
>>>>>>> 81dfc2b0
};

/**
 * Just because writing `ExperimentalFeature::CaDerivations` is way too long
 */
using Xp = ExperimentalFeature;

const std::optional<ExperimentalFeature> parseExperimentalFeature(
        const std::string_view & name);
std::string_view showExperimentalFeature(const ExperimentalFeature);

std::ostream & operator<<(
        std::ostream & str,
        const ExperimentalFeature & feature);

/**
 * Parse a set of strings to the corresponding set of experimental features,
 * ignoring (but warning for) any unkwown feature.
 */
std::set<ExperimentalFeature> parseFeatures(const std::set<std::string> &);

class MissingExperimentalFeature : public Error
{
public:
    ExperimentalFeature missingFeature;

    MissingExperimentalFeature(ExperimentalFeature);
};

/**
 * Semi-magic conversion to and from json.
 * See the nlohmann/json readme for more details.
 */
void to_json(nlohmann::json &, const ExperimentalFeature &);
void from_json(const nlohmann::json &, ExperimentalFeature &);

}<|MERGE_RESOLUTION|>--- conflicted
+++ resolved
@@ -22,20 +22,17 @@
     NixCommand,
     RecursiveNix,
     NoUrlLiterals,
-<<<<<<< HEAD
+    FetchClosure,
+    ReplFlake,
+    AutoAllocateUids,
+    Cgroups,
+    DiscardReferences,
 
     /**
      * A "permanent" experimental feature for extra features we just
      * need for testing.
      **/
     NixTesting,
-=======
-    FetchClosure,
-    ReplFlake,
-    AutoAllocateUids,
-    Cgroups,
-    DiscardReferences,
->>>>>>> 81dfc2b0
 };
 
 /**
