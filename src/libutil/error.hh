--- conflicted
+++ resolved
@@ -190,16 +190,10 @@
     int errNo;
 
     template<typename... Args>
-<<<<<<< HEAD
-    SysError(const Args & ... args)
-        : Error(""), errNo(errno)
-    {
-=======
     SysError(int errNo_, const Args & ... args)
         : Error("")
     {
         errNo = errNo_;
->>>>>>> 3172c51b
         auto hf = hintfmt(args...);
         err.msg = hintfmt("%1%: %2%", normaltxt(hf.str()), strerror(errNo));
     }
