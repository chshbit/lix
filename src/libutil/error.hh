#pragma once

#include "suggestions.hh"
#include "ref.hh"
#include "types.hh"
#include "fmt.hh"

#include <cstring>
#include <list>
#include <memory>
#include <map>
#include <optional>

#include <sys/types.h>
#include <sys/stat.h>
#include <fcntl.h>

/* Before 4.7, gcc's std::exception uses empty throw() specifiers for
 * its (virtual) destructor and what() in c++11 mode, in violation of spec
 */
#ifdef __GNUC__
#if __GNUC__ < 4 || (__GNUC__ == 4 && __GNUC_MINOR__ < 7)
#define EXCEPTION_NEEDS_THROW_SPEC
#endif
#endif

namespace nix {

/*

   This file defines two main structs/classes used in nix error handling.

   ErrorInfo provides a standard payload of error information, with conversion to string
   happening in the logger rather than at the call site.

   BaseError is the ancestor of nix specific exceptions (and Interrupted), and contains
   an ErrorInfo.

   ErrorInfo structs are sent to the logger as part of an exception, or directly with the
   logError or logWarning macros.

   See libutil/tests/logging.cc for usage examples.

 */

typedef enum {
    lvlError = 0,
    lvlWarn,
    lvlNotice,
    lvlInfo,
    lvlTalkative,
    lvlChatty,
    lvlDebug,
    lvlVomit
} Verbosity;

// the lines of code surrounding an error.
struct LinesOfCode {
    std::optional<std::string> prevLineOfCode;
    std::optional<std::string> errLineOfCode;
    std::optional<std::string> nextLineOfCode;
};

/* An abstract type that represents a location in a source file. */
struct AbstractPos
{
    uint32_t line = 0;
    uint32_t column = 0;

    /* Return the contents of the source file. */
    virtual std::optional<std::string> getSource() const
    { return std::nullopt; };

    virtual void print(std::ostream & out) const = 0;

    std::optional<LinesOfCode> getCodeLines() const;
};

std::ostream & operator << (std::ostream & str, const AbstractPos & pos);

void printCodeLines(std::ostream & out,
    const std::string & prefix,
    const AbstractPos & errPos,
    const LinesOfCode & loc);

struct Trace {
    std::shared_ptr<AbstractPos> pos;
    hintformat hint;
    bool frame;
};

struct ErrorInfo {
    Verbosity level;
    hintformat msg;
    std::shared_ptr<AbstractPos> errPos;
    std::list<Trace> traces;

    Suggestions suggestions;

    static std::optional<std::string> programName;
};

std::ostream & showErrorInfo(std::ostream & out, const ErrorInfo & einfo, bool showTrace);

/* BaseError should generally not be caught, as it has Interrupted as
   a subclass. Catch Error instead. */
class BaseError : public std::exception
{
protected:
    mutable ErrorInfo err;

    mutable std::optional<std::string> what_;
    const std::string & calcWhat() const;

public:
    unsigned int status = 1; // exit status

    BaseError(const BaseError &) = default;

    template<typename... Args>
    BaseError(unsigned int status, const Args & ... args)
        : err { .level = lvlError, .msg = hintfmt(args...) }
        , status(status)
    { }

    template<typename... Args>
    explicit BaseError(const std::string & fs, const Args & ... args)
        : err { .level = lvlError, .msg = hintfmt(fs, args...) }
    { }

    template<typename... Args>
    BaseError(const Suggestions & sug, const Args & ... args)
        : err { .level = lvlError, .msg = hintfmt(args...), .suggestions = sug }
    { }

    BaseError(hintformat hint)
        : err { .level = lvlError, .msg = hint }
    { }

    BaseError(ErrorInfo && e)
        : err(std::move(e))
    { }

    BaseError(const ErrorInfo & e)
        : err(e)
    { }

#ifdef EXCEPTION_NEEDS_THROW_SPEC
    ~BaseError() throw () { };
    const char * what() const throw () { return calcWhat().c_str(); }
#else
    const char * what() const noexcept override { return calcWhat().c_str(); }
#endif

    const std::string & msg() const { return calcWhat(); }
    const ErrorInfo & info() const { calcWhat(); return err; }

    void pushTrace(Trace trace) {
        err.traces.push_front(trace);
    }

    template<typename... Args>
<<<<<<< HEAD
    void addTrace(std::optional<ErrPos> e, std::string_view fs, const Args & ... args)
    {
        addTrace(e, hintfmt(std::string(fs), args...));
    }

    void addTrace(std::optional<ErrPos> e, hintformat hint, bool frame = false);
=======
    void addTrace(std::shared_ptr<AbstractPos> && e, const std::string & fs, const Args & ... args)
    {
        addTrace(std::move(e), hintfmt(fs, args...));
    }

    void addTrace(std::shared_ptr<AbstractPos> && e, hintformat hint);
>>>>>>> 9af16c5f

    bool hasTrace() const { return !err.traces.empty(); }

    const ErrorInfo & info() { return err; };
};

#define MakeError(newClass, superClass) \
    class newClass : public superClass                  \
    {                                                   \
    public:                                             \
        using superClass::superClass;                   \
    }

MakeError(Error, BaseError);
MakeError(UsageError, Error);
MakeError(UnimplementedError, Error);

class SysError : public Error
{
public:
    int errNo;

    template<typename... Args>
    SysError(int errNo_, const Args & ... args)
        : Error("")
    {
        errNo = errNo_;
        auto hf = hintfmt(args...);
        err.msg = hintfmt("%1%: %2%", normaltxt(hf.str()), strerror(errNo));
    }

    template<typename... Args>
    SysError(const Args & ... args)
        : SysError(errno, args ...)
    {
    }
};

}<|MERGE_RESOLUTION|>--- conflicted
+++ resolved
@@ -155,26 +155,18 @@
     const std::string & msg() const { return calcWhat(); }
     const ErrorInfo & info() const { calcWhat(); return err; }
 
-    void pushTrace(Trace trace) {
+    void pushTrace(Trace trace)
+    {
         err.traces.push_front(trace);
     }
 
     template<typename... Args>
-<<<<<<< HEAD
-    void addTrace(std::optional<ErrPos> e, std::string_view fs, const Args & ... args)
-    {
-        addTrace(e, hintfmt(std::string(fs), args...));
-    }
-
-    void addTrace(std::optional<ErrPos> e, hintformat hint, bool frame = false);
-=======
-    void addTrace(std::shared_ptr<AbstractPos> && e, const std::string & fs, const Args & ... args)
-    {
-        addTrace(std::move(e), hintfmt(fs, args...));
-    }
-
-    void addTrace(std::shared_ptr<AbstractPos> && e, hintformat hint);
->>>>>>> 9af16c5f
+    void addTrace(std::shared_ptr<AbstractPos> && e, std::string_view fs, const Args & ... args)
+    {
+        addTrace(std::move(e), hintfmt(std::string(fs), args...));
+    }
+
+    void addTrace(std::shared_ptr<AbstractPos> && e, hintformat hint, bool frame = false);
 
     bool hasTrace() const { return !err.traces.empty(); }
 
