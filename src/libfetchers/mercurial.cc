--- conflicted
+++ resolved
@@ -209,15 +209,9 @@
         });
 
         if (auto res = getCache()->lookup(store, mutableAttrs)) {
-<<<<<<< HEAD
-            auto rev2 = Hash::parseAny(getStrAttr(res->first, "rev"), htSHA1);
-            if (!rev || rev == rev2) {
-                input->rev = rev2;
-=======
-            auto rev2 = Hash(getStrAttr(res->first, "rev"), htSHA1);
+                    auto rev2 = Hash::parseAny(getStrAttr(res->first, "rev"), htSHA1);
             if (!input.getRev() || input.getRev() == rev2) {
                 input.attrs.insert_or_assign("rev", rev2.gitRev());
->>>>>>> 5ea817da
                 return makeResult(res->first, std::move(res->second));
             }
         }
@@ -258,11 +252,7 @@
             runProgram("hg", true, { "log", "-R", cacheDir, "-r", revOrRef, "--template", "{node} {rev} {branch}" }));
         assert(tokens.size() == 3);
 
-<<<<<<< HEAD
-        input->rev = Hash::parseAny(tokens[0], htSHA1);
-=======
-        input.attrs.insert_or_assign("rev", Hash(tokens[0], htSHA1).gitRev());
->>>>>>> 5ea817da
+        input.attrs.insert_or_assign("rev", Hash::parseAny(tokens[0], htSHA1).gitRev());
         auto revCount = std::stoull(tokens[1]);
         input.attrs.insert_or_assign("ref", tokens[2]);
 
@@ -302,57 +292,6 @@
     }
 };
 
-<<<<<<< HEAD
-struct MercurialInputScheme : InputScheme
-{
-    std::unique_ptr<Input> inputFromURL(const ParsedURL & url) override
-    {
-        if (url.scheme != "hg+http" &&
-            url.scheme != "hg+https" &&
-            url.scheme != "hg+ssh" &&
-            url.scheme != "hg+file") return nullptr;
-
-        auto url2(url);
-        url2.scheme = std::string(url2.scheme, 3);
-        url2.query.clear();
-
-        Attrs attrs;
-        attrs.emplace("type", "hg");
-
-        for (auto &[name, value] : url.query) {
-            if (name == "rev" || name == "ref")
-                attrs.emplace(name, value);
-            else
-                url2.query.emplace(name, value);
-        }
-
-        attrs.emplace("url", url2.to_string());
-
-        return inputFromAttrs(attrs);
-    }
-
-    std::unique_ptr<Input> inputFromAttrs(const Attrs & attrs) override
-    {
-        if (maybeGetStrAttr(attrs, "type") != "hg") return {};
-
-        for (auto & [name, value] : attrs)
-            if (name != "type" && name != "url" && name != "ref" && name != "rev")
-                throw Error("unsupported Mercurial input attribute '%s'", name);
-
-        auto input = std::make_unique<MercurialInput>(parseURL(getStrAttr(attrs, "url")));
-        if (auto ref = maybeGetStrAttr(attrs, "ref")) {
-            if (!std::regex_match(*ref, refRegex))
-                throw BadURL("invalid Mercurial branch/tag name '%s'", *ref);
-            input->ref = *ref;
-        }
-        if (auto rev = maybeGetStrAttr(attrs, "rev"))
-            input->rev = Hash::parseAny(*rev, htSHA1);
-        return input;
-    }
-};
-
-=======
->>>>>>> 5ea817da
 static auto r1 = OnStartup([] { registerInputScheme(std::make_unique<MercurialInputScheme>()); });
 
 }