#include "filetransfer.hh"
#include "cache.hh"
#include "fetchers.hh"
#include "globals.hh"
#include "store-api.hh"
<<<<<<< HEAD
#include "types.hh"
=======
#include "url-parts.hh"
>>>>>>> 7d815824

#include <nlohmann/json.hpp>

namespace nix::fetchers {

<<<<<<< HEAD
struct DownloadUrl
{
    std::string url;
    std::optional<std::pair<std::string, std::string>> access_token_header;

    DownloadUrl(const std::string & url)
        : url(url) { }

    DownloadUrl(const std::string & url, const std::pair<std::string, std::string> & access_token_header)
        : url(url), access_token_header(access_token_header) { }
};

// A github or gitlab url
const static std::string urlRegexS = "[a-zA-Z0-9.]*"; // FIXME: check
std::regex urlRegex(urlRegexS, std::regex::ECMAScript);
=======
// A github or gitlab host
const static std::string hostRegexS = "[a-zA-Z0-9.]*"; // FIXME: check
std::regex hostRegex(hostRegexS, std::regex::ECMAScript);
>>>>>>> 7d815824

struct GitArchiveInputScheme : InputScheme
{
    virtual std::string type() = 0;

    virtual std::pair<std::string, std::string> accessHeaderFromToken(const std::string & token) const = 0;

    std::optional<Input> inputFromURL(const ParsedURL & url) override
    {
        if (url.scheme != type()) return {};

        auto path = tokenizeString<std::vector<std::string>>(url.path, "/");

        std::optional<Hash> rev;
        std::optional<std::string> ref;
        std::optional<std::string> host_url;

        if (path.size() == 2) {
        } else if (path.size() == 3) {
            if (std::regex_match(path[2], revRegex))
                rev = Hash::parseAny(path[2], htSHA1);
            else if (std::regex_match(path[2], refRegex))
                ref = path[2];
            else
                throw BadURL("in URL '%s', '%s' is not a commit hash or branch/tag name", url.url, path[2]);
        } else
            throw BadURL("URL '%s' is invalid", url.url);

        for (auto &[name, value] : url.query) {
            if (name == "rev") {
                if (rev)
                    throw BadURL("URL '%s' contains multiple commit hashes", url.url);
                rev = Hash::parseAny(value, htSHA1);
            }
            else if (name == "ref") {
                if (!std::regex_match(value, refRegex))
                    throw BadURL("URL '%s' contains an invalid branch/tag name", url.url);
                if (ref)
                    throw BadURL("URL '%s' contains multiple branch/tag names", url.url);
                ref = value;
            }
            else if (name == "host") {
                if (!std::regex_match(value, hostRegex))
                    throw BadURL("URL '%s' contains an invalid instance host", url.url);
                host_url = value;
            }
            // FIXME: barf on unsupported attributes
        }

        if (ref && rev)
            throw BadURL("URL '%s' contains both a commit hash and a branch/tag name %s %s", url.url, *ref, rev->gitRev());

        Input input;
        input.attrs.insert_or_assign("type", type());
        input.attrs.insert_or_assign("owner", path[0]);
        input.attrs.insert_or_assign("repo", path[1]);
        if (rev) input.attrs.insert_or_assign("rev", rev->gitRev());
        if (ref) input.attrs.insert_or_assign("ref", *ref);
        if (host_url) input.attrs.insert_or_assign("host", *host_url);

        return input;
    }

    std::optional<Input> inputFromAttrs(const Attrs & attrs) override
    {
        if (maybeGetStrAttr(attrs, "type") != type()) return {};

        for (auto & [name, value] : attrs)
            if (name != "type" && name != "owner" && name != "repo" && name != "ref" && name != "rev" && name != "narHash" && name != "lastModified" && name != "host")
                throw Error("unsupported input attribute '%s'", name);

        getStrAttr(attrs, "owner");
        getStrAttr(attrs, "repo");

        Input input;
        input.attrs = attrs;
        return input;
    }

    ParsedURL toURL(const Input & input) override
    {
        auto owner = getStrAttr(input.attrs, "owner");
        auto repo = getStrAttr(input.attrs, "repo");
        auto ref = input.getRef();
        auto rev = input.getRev();
        auto path = owner + "/" + repo;
        assert(!(ref && rev));
        if (ref) path += "/" + *ref;
        if (rev) path += "/" + rev->to_string(Base16, false);
        return ParsedURL {
            .scheme = type(),
            .path = path,
        };
    }

    bool hasAllInfo(const Input & input) override
    {
        return input.getRev() && maybeGetIntAttr(input.attrs, "lastModified");
    }

    Input applyOverrides(
        const Input & _input,
        std::optional<std::string> ref,
        std::optional<Hash> rev) override
    {
        auto input(_input);
        if (rev && ref)
            throw BadURL("cannot apply both a commit hash (%s) and a branch/tag name ('%s') to input '%s'",
                rev->gitRev(), *ref, input.to_string());
        if (rev) {
            input.attrs.insert_or_assign("rev", rev->gitRev());
            input.attrs.erase("ref");
        }
        if (ref) {
            input.attrs.insert_or_assign("ref", *ref);
            input.attrs.erase("rev");
        }
        return input;
    }

    virtual Hash getRevFromRef(nix::ref<Store> store, const Input & input) const = 0;

    virtual DownloadUrl getDownloadUrl(const Input & input) const = 0;

    std::pair<Tree, Input> fetch(ref<Store> store, const Input & _input) override
    {
        Input input(_input);

        if (!maybeGetStrAttr(input.attrs, "ref")) input.attrs.insert_or_assign("ref", "HEAD");

        auto rev = input.getRev();
        if (!rev) rev = getRevFromRef(store, input);

        input.attrs.erase("ref");
        input.attrs.insert_or_assign("rev", rev->gitRev());

        Attrs immutableAttrs({
            {"type", "git-tarball"},
            {"rev", rev->gitRev()},
        });

        if (auto res = getCache()->lookup(store, immutableAttrs)) {
            input.attrs.insert_or_assign("lastModified", getIntAttr(res->first, "lastModified"));
            return {
                Tree(store->toRealPath(res->second), std::move(res->second)),
                input
            };
        }

        auto url = getDownloadUrl(input);

        Headers headers;
        if (url.access_token_header) {
            headers.push_back(*url.access_token_header);
        }

        auto [tree, lastModified] = downloadTarball(store, url.url, headers, "source", true);

        input.attrs.insert_or_assign("lastModified", lastModified);

        getCache()->add(
            store,
            immutableAttrs,
            {
                {"rev", rev->gitRev()},
                {"lastModified", lastModified}
            },
            tree.storePath,
            true);

        return {std::move(tree), input};
    }
};

struct GitHubInputScheme : GitArchiveInputScheme
{
    std::string type() override { return "github"; }

    std::pair<std::string, std::string> accessHeaderFromToken(const std::string & token) const {
        return std::pair<std::string, std::string>("Authorization", fmt("token %s", token));
    }

    Hash getRevFromRef(nix::ref<Store> store, const Input & input) const override
    {
        auto host_url = maybeGetStrAttr(input.attrs, "url").value_or("github.com");
        auto url = fmt("https://api.%s/repos/%s/%s/commits/%s", // FIXME: check
            host_url, getStrAttr(input.attrs, "owner"), getStrAttr(input.attrs, "repo"), *input.getRef());

        Headers headers;
        std::string accessToken = settings.githubAccessToken.get();
        if (accessToken != "")
            headers.push_back(accessHeaderFromToken(accessToken));

        auto json = nlohmann::json::parse(
            readFile(
                store->toRealPath(
                    downloadFile(store, url, headers, "source", false).storePath)));
        auto rev = Hash::parseAny(std::string { json["sha"] }, htSHA1);
        debug("HEAD revision for '%s' is %s", url, rev.gitRev());
        return rev;
    }

    DownloadUrl getDownloadUrl(const Input & input) const override
    {
        // FIXME: use regular /archive URLs instead? api.github.com
        // might have stricter rate limits.
        auto host_url = maybeGetStrAttr(input.attrs, "host").value_or("github.com");
        auto url = fmt("https://api.%s/repos/%s/%s/tarball/%s", // FIXME: check if this is correct for self hosted instances
            host_url, getStrAttr(input.attrs, "owner"), getStrAttr(input.attrs, "repo"),
            input.getRev()->to_string(Base16, false));

        std::string accessToken = settings.githubAccessToken.get();
        if (accessToken != "") {
            auto auth_header = accessHeaderFromToken(accessToken);
            return DownloadUrl(url, auth_header);
        } else {
            return DownloadUrl(url);
        }
    }

    void clone(const Input & input, const Path & destDir) override
    {
        auto host_url = maybeGetStrAttr(input.attrs, "url").value_or("github.com");
        Input::fromURL(fmt("git+ssh://git@%s/%s/%s.git",
                host_url, getStrAttr(input.attrs, "owner"), getStrAttr(input.attrs, "repo")))
            .applyOverrides(input.getRef().value_or("HEAD"), input.getRev())
            .clone(destDir);
    }
};

struct GitLabInputScheme : GitArchiveInputScheme
{
    std::string type() override { return "gitlab"; }

    std::pair<std::string, std::string> accessHeaderFromToken(const std::string & token) const {
        return std::pair<std::string, std::string>("Authorization", fmt("Bearer %s", token));
    }

    Hash getRevFromRef(nix::ref<Store> store, const Input & input) const override
    {
        auto host_url = maybeGetStrAttr(input.attrs, "host").value_or("gitlab.com");
        auto url = fmt("https://%s/api/v4/projects/%s%%2F%s/repository/commits?ref_name=%s",
            host_url, getStrAttr(input.attrs, "owner"), getStrAttr(input.attrs, "repo"), *input.getRef());

        Headers headers;
        std::string accessToken = settings.gitlabAccessToken.get();
        if (accessToken != "")
            headers.push_back(accessHeaderFromToken(accessToken));

        auto json = nlohmann::json::parse(
            readFile(
                store->toRealPath(
                    downloadFile(store, url, headers, "source", false).storePath)));
        auto rev = Hash::parseAny(std::string(json[0]["id"]), htSHA1);
        debug("HEAD revision for '%s' is %s", url, rev.gitRev());
        return rev;
    }

    DownloadUrl getDownloadUrl(const Input & input) const override
    {
        // FIXME: This endpoint has a rate limit threshold of 5 requests per minute
        auto host_url = maybeGetStrAttr(input.attrs, "url").value_or("gitlab.com");
        auto url = fmt("https://%s/api/v4/projects/%s%%2F%s/repository/archive.tar.gz?sha=%s",
            host_url, getStrAttr(input.attrs, "owner"), getStrAttr(input.attrs, "repo"),
            input.getRev()->to_string(Base16, false));

        std::string accessToken = settings.gitlabAccessToken.get();
        if (accessToken != "") {
            auto auth_header = accessHeaderFromToken(accessToken);
            return DownloadUrl(url, auth_header);
        } else {
            return DownloadUrl(url);
        }

    }

    void clone(const Input & input, const Path & destDir) override
    {
        auto host_url = maybeGetStrAttr(input.attrs, "url").value_or("gitlab.com");
        // FIXME: get username somewhere
        Input::fromURL(fmt("git+ssh://git@%s/%s/%s.git",
                host_url, getStrAttr(input.attrs, "owner"), getStrAttr(input.attrs, "repo")))
            .applyOverrides(input.getRef().value_or("HEAD"), input.getRev())
            .clone(destDir);
    }
};

static auto r1 = OnStartup([] { registerInputScheme(std::make_unique<GitHubInputScheme>()); });
static auto r2 = OnStartup([] { registerInputScheme(std::make_unique<GitLabInputScheme>()); });

}<|MERGE_RESOLUTION|>--- conflicted
+++ resolved
@@ -3,17 +3,13 @@
 #include "fetchers.hh"
 #include "globals.hh"
 #include "store-api.hh"
-<<<<<<< HEAD
 #include "types.hh"
-=======
 #include "url-parts.hh"
->>>>>>> 7d815824
 
 #include <nlohmann/json.hpp>
 
 namespace nix::fetchers {
 
-<<<<<<< HEAD
 struct DownloadUrl
 {
     std::string url;
@@ -26,14 +22,9 @@
         : url(url), access_token_header(access_token_header) { }
 };
 
-// A github or gitlab url
-const static std::string urlRegexS = "[a-zA-Z0-9.]*"; // FIXME: check
-std::regex urlRegex(urlRegexS, std::regex::ECMAScript);
-=======
 // A github or gitlab host
 const static std::string hostRegexS = "[a-zA-Z0-9.]*"; // FIXME: check
 std::regex hostRegex(hostRegexS, std::regex::ECMAScript);
->>>>>>> 7d815824
 
 struct GitArchiveInputScheme : InputScheme
 {
