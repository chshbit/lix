#include "archive.hh"
#include "derivations.hh"
#include "eval-inline.hh"
#include "eval.hh"
#include "globals.hh"
#include "json-to-value.hh"
#include "names.hh"
#include "store-api.hh"
#include "util.hh"
#include "json.hh"
#include "value-to-json.hh"
#include "value-to-xml.hh"
#include "primops.hh"

#include <boost/container/small_vector.hpp>

#include <sys/types.h>
#include <sys/stat.h>
#include <unistd.h>

#include <algorithm>
#include <cstring>
#include <regex>
#include <dlfcn.h>

#include <cmath>


namespace nix {


/*************************************************************
 * Miscellaneous
 *************************************************************/


InvalidPathError::InvalidPathError(const Path & path) :
    EvalError("path '%s' is not valid", path), path(path) {}

StringMap EvalState::realiseContext(const PathSet & context)
{
    std::vector<DerivedPath::Built> drvs;
    StringMap res;

    for (auto & i : context) {
        auto [ctxS, outputName] = decodeContext(i);
        auto ctx = store->parseStorePath(ctxS);
        if (!store->isValidPath(ctx))
            throw InvalidPathError(store->printStorePath(ctx));
        if (!outputName.empty() && ctx.isDerivation()) {
            drvs.push_back({ctx, {outputName}});
        } else {
            res.insert_or_assign(ctxS, ctxS);
        }
    }

    if (drvs.empty()) return {};

    if (!evalSettings.enableImportFromDerivation)
        throw Error(
            "cannot build '%1%' during evaluation because the option 'allow-import-from-derivation' is disabled",
            store->printStorePath(drvs.begin()->drvPath));

    /* Build/substitute the context. */
    std::vector<DerivedPath> buildReqs;
    for (auto & d : drvs) buildReqs.emplace_back(DerivedPath { d });
    store->buildPaths(buildReqs);

    /* Get all the output paths corresponding to the placeholders we had */
    for (auto & [drvPath, outputs] : drvs) {
        auto outputPaths = store->queryDerivationOutputMap(drvPath);
        for (auto & outputName : outputs) {
            if (outputPaths.count(outputName) == 0)
                throw Error("derivation '%s' does not have an output named '%s'",
                        store->printStorePath(drvPath), outputName);
            res.insert_or_assign(
                downstreamPlaceholder(*store, drvPath, outputName),
                store->printStorePath(outputPaths.at(outputName))
            );
        }
    }

    /* Add the output of this derivations to the allowed
       paths. */
    if (allowedPaths) {
        for (auto & [_placeholder, outputPath] : res) {
            allowPath(store->toRealPath(outputPath));
        }
    }

    return res;
}

struct RealisePathFlags {
    // Whether to check that the path is allowed in pure eval mode
    bool checkForPureEval = true;
};

static Path realisePath(EvalState & state, const Pos & pos, Value & v, const RealisePathFlags flags = {})
{
    PathSet context;

    auto path = [&]()
    {
        try {
            return state.coerceToPath(pos, v, context);
        } catch (Error & e) {
            e.addTrace(pos, "while realising the context of a path");
            throw;
        }
    }();

    try {
        StringMap rewrites = state.realiseContext(context);

        auto realPath = state.toRealPath(rewriteStrings(path, rewrites), context);

        return flags.checkForPureEval
            ? state.checkSourcePath(realPath)
            : realPath;
    } catch (Error & e) {
        e.addTrace(pos, "while realising the context of path '%s'", path);
        throw;
    }
}

/* Add and attribute to the given attribute map from the output name to
   the output path, or a placeholder.

   Where possible the path is used, but for floating CA derivations we
   may not know it. For sake of determinism we always assume we don't
   and instead put in a place holder. In either case, however, the
   string context will contain the drv path and output name, so
   downstream derivations will have the proper dependency, and in
   addition, before building, the placeholder will be rewritten to be
   the actual path.

   The 'drv' and 'drvPath' outputs must correspond. */
static void mkOutputString(
    EvalState & state,
    BindingsBuilder & attrs,
    const StorePath & drvPath,
    const BasicDerivation & drv,
    const std::pair<std::string, DerivationOutput> & o)
{
    auto optOutputPath = o.second.path(*state.store, drv.name, o.first);
    attrs.alloc(o.first).mkString(
        optOutputPath
            ? state.store->printStorePath(*optOutputPath)
            /* Downstream we would substitute this for an actual path once
               we build the floating CA derivation */
            /* FIXME: we need to depend on the basic derivation, not
               derivation */
            : downstreamPlaceholder(*state.store, drvPath, o.first),
        {"!" + o.first + "!" + state.store->printStorePath(drvPath)});
}

/* Load and evaluate an expression from path specified by the
   argument. */
static void import(EvalState & state, const Pos & pos, Value & vPath, Value * vScope, Value & v)
{
    auto path = realisePath(state, pos, vPath);

    // FIXME
    auto isValidDerivationInStore = [&]() -> std::optional<StorePath> {
        if (!state.store->isStorePath(path))
            return std::nullopt;
        auto storePath = state.store->parseStorePath(path);
        if (!(state.store->isValidPath(storePath) && isDerivation(path)))
            return std::nullopt;
        return storePath;
    };

    if (auto optStorePath = isValidDerivationInStore()) {
        auto storePath = *optStorePath;
        Derivation drv = state.store->readDerivation(storePath);
        auto attrs = state.buildBindings(3 + drv.outputs.size());
        attrs.alloc(state.sDrvPath).mkString(path, {"=" + path});
        attrs.alloc(state.sName).mkString(drv.env["name"]);
        auto & outputsVal = attrs.alloc(state.sOutputs);
        state.mkList(outputsVal, drv.outputs.size());

        for (const auto & [i, o] : enumerate(drv.outputs)) {
            mkOutputString(state, attrs, storePath, drv, o);
            (outputsVal.listElems()[i] = state.allocValue())->mkString(o.first);
        }

        auto w = state.allocValue();
        w->mkAttrs(attrs);

        if (!state.vImportedDrvToDerivation) {
            state.vImportedDrvToDerivation = allocRootValue(state.allocValue());
            state.eval(state.parseExprFromString(
                #include "imported-drv-to-derivation.nix.gen.hh"
                , "/"), **state.vImportedDrvToDerivation);
        }

        state.forceFunction(**state.vImportedDrvToDerivation, pos);
        v.mkApp(*state.vImportedDrvToDerivation, w);
        state.forceAttrs(v, pos);
    }

    else if (path == corepkgsPrefix + "fetchurl.nix") {
        state.eval(state.parseExprFromString(
            #include "fetchurl.nix.gen.hh"
            , "/"), v);
    }

    else {
        if (!vScope)
            state.evalFile(path, v);
        else {
            state.forceAttrs(*vScope, pos);

            Env * env = &state.allocEnv(vScope->attrs->size());
            env->up = &state.baseEnv;

            StaticEnv staticEnv(false, &state.staticBaseEnv, vScope->attrs->size());

            unsigned int displ = 0;
            for (auto & attr : *vScope->attrs) {
                staticEnv.vars.emplace_back(attr.name, displ);
                env->values[displ++] = attr.value;
            }

            // No need to call staticEnv.sort(), because
            // args[0]->attrs is already sorted.

            printTalkative("evaluating file '%1%'", path);
            Expr * e = state.parseExprFromFile(resolveExprPath(path), staticEnv);

            e->eval(state, *env, v);
        }
    }
}

static RegisterPrimOp primop_scopedImport(RegisterPrimOp::Info {
    .name = "scopedImport",
    .arity = 2,
    .fun = [](EvalState & state, const Pos & pos, Value * * args, Value & v)
    {
        import(state, pos, *args[1], args[0], v);
    }
});

static RegisterPrimOp primop_import({
    .name = "import",
    .args = {"path"},
    .doc = R"(
      Load, parse and return the Nix expression in the file *path*. If
      *path* is a directory, the file ` default.nix ` in that directory
      is loaded. Evaluation aborts if the file doesn’t exist or contains
      an incorrect Nix expression. `import` implements Nix’s module
      system: you can put any Nix expression (such as a set or a
      function) in a separate file, and use it from Nix expressions in
      other files.

      > **Note**
      >
      > Unlike some languages, `import` is a regular function in Nix.
      > Paths using the angle bracket syntax (e.g., `import` *\<foo\>*)
      > are [normal path values](language-values.md).

      A Nix expression loaded by `import` must not contain any *free
      variables* (identifiers that are not defined in the Nix expression
      itself and are not built-in). Therefore, it cannot refer to
      variables that are in scope at the call site. For instance, if you
      have a calling expression

      ```nix
      rec {
        x = 123;
        y = import ./foo.nix;
      }
      ```

      then the following `foo.nix` will give an error:

      ```nix
      x + 456
      ```

      since `x` is not in scope in `foo.nix`. If you want `x` to be
      available in `foo.nix`, you should pass it as a function argument:

      ```nix
      rec {
        x = 123;
        y = import ./foo.nix x;
      }
      ```

      and

      ```nix
      x: x + 456
      ```

      (The function argument doesn’t have to be called `x` in `foo.nix`;
      any name would work.)
    )",
    .fun = [](EvalState & state, const Pos & pos, Value * * args, Value & v)
    {
        import(state, pos, *args[0], nullptr, v);
    }
});

/* Want reasonable symbol names, so extern C */
/* !!! Should we pass the Pos or the file name too? */
extern "C" typedef void (*ValueInitializer)(EvalState & state, Value & v);

/* Load a ValueInitializer from a DSO and return whatever it initializes */
void prim_importNative(EvalState & state, const Pos & pos, Value * * args, Value & v)
{
    auto path = realisePath(state, pos, *args[0]);

    std::string sym(state.forceStringNoCtx(*args[1], pos));

    void *handle = dlopen(path.c_str(), RTLD_LAZY | RTLD_LOCAL);
    if (!handle)
        throw EvalError("could not open '%1%': %2%", path, dlerror());

    dlerror();
    ValueInitializer func = (ValueInitializer) dlsym(handle, sym.c_str());
    if(!func) {
        char *message = dlerror();
        if (message)
            throw EvalError("could not load symbol '%1%' from '%2%': %3%", sym, path, message);
        else
            throw EvalError("symbol '%1%' from '%2%' resolved to NULL when a function pointer was expected",
                sym, path);
    }

    (func)(state, v);

    /* We don't dlclose because v may be a primop referencing a function in the shared object file */
}


/* Execute a program and parse its output */
void prim_exec(EvalState & state, const Pos & pos, Value * * args, Value & v)
{
    state.forceList(*args[0], pos);
    auto elems = args[0]->listElems();
    auto count = args[0]->listSize();
    if (count == 0) {
        throw EvalError({
            .msg = hintfmt("at least one argument to 'exec' required"),
            .errPos = pos
        });
    }
    PathSet context;
    auto program = state.coerceToString(pos, *elems[0], context, false, false).toOwned();
    Strings commandArgs;
    for (unsigned int i = 1; i < args[0]->listSize(); ++i) {
        commandArgs.push_back(state.coerceToString(pos, *elems[i], context, false, false).toOwned());
    }
    try {
        auto _ = state.realiseContext(context); // FIXME: Handle CA derivations
    } catch (InvalidPathError & e) {
        throw EvalError({
            .msg = hintfmt("cannot execute '%1%', since path '%2%' is not valid",
                program, e.path),
            .errPos = pos
        });
    }

    auto output = runProgram(program, true, commandArgs);
    Expr * parsed;
    try {
        parsed = state.parseExprFromString(std::move(output), pos.file);
    } catch (Error & e) {
        e.addTrace(pos, "While parsing the output from '%1%'", program);
        throw;
    }
    try {
        state.eval(parsed, v);
    } catch (Error & e) {
        e.addTrace(pos, "While evaluating the output from '%1%'", program);
        throw;
    }
}


/* Return a string representing the type of the expression. */
static void prim_typeOf(EvalState & state, const Pos & pos, Value * * args, Value & v)
{
    state.forceValue(*args[0], pos);
    std::string t;
    switch (args[0]->type()) {
        case nInt: t = "int"; break;
        case nBool: t = "bool"; break;
        case nString: t = "string"; break;
        case nPath: t = "path"; break;
        case nNull: t = "null"; break;
        case nAttrs: t = "set"; break;
        case nList: t = "list"; break;
        case nFunction: t = "lambda"; break;
        case nExternal:
            t = args[0]->external->typeOf();
            break;
        case nFloat: t = "float"; break;
        case nThunk: abort();
    }
    v.mkString(state.symbols.create(t));
}

static RegisterPrimOp primop_typeOf({
    .name = "__typeOf",
    .args = {"e"},
    .doc = R"(
      Return a string representing the type of the value *e*, namely
      `"int"`, `"bool"`, `"string"`, `"path"`, `"null"`, `"set"`,
      `"list"`, `"lambda"` or `"float"`.
    )",
    .fun = prim_typeOf,
});

/* Determine whether the argument is the null value. */
static void prim_isNull(EvalState & state, const Pos & pos, Value * * args, Value & v)
{
    state.forceValue(*args[0], pos);
    v.mkBool(args[0]->type() == nNull);
}

static RegisterPrimOp primop_isNull({
    .name = "isNull",
    .args = {"e"},
    .doc = R"(
      Return `true` if *e* evaluates to `null`, and `false` otherwise.

      > **Warning**
      >
      > This function is *deprecated*; just write `e == null` instead.
    )",
    .fun = prim_isNull,
});

/* Determine whether the argument is a function. */
static void prim_isFunction(EvalState & state, const Pos & pos, Value * * args, Value & v)
{
    state.forceValue(*args[0], pos);
    v.mkBool(args[0]->type() == nFunction);
}

static RegisterPrimOp primop_isFunction({
    .name = "__isFunction",
    .args = {"e"},
    .doc = R"(
      Return `true` if *e* evaluates to a function, and `false` otherwise.
    )",
    .fun = prim_isFunction,
});

/* Determine whether the argument is an integer. */
static void prim_isInt(EvalState & state, const Pos & pos, Value * * args, Value & v)
{
    state.forceValue(*args[0], pos);
    v.mkBool(args[0]->type() == nInt);
}

static RegisterPrimOp primop_isInt({
    .name = "__isInt",
    .args = {"e"},
    .doc = R"(
      Return `true` if *e* evaluates to an integer, and `false` otherwise.
    )",
    .fun = prim_isInt,
});

/* Determine whether the argument is a float. */
static void prim_isFloat(EvalState & state, const Pos & pos, Value * * args, Value & v)
{
    state.forceValue(*args[0], pos);
    v.mkBool(args[0]->type() == nFloat);
}

static RegisterPrimOp primop_isFloat({
    .name = "__isFloat",
    .args = {"e"},
    .doc = R"(
      Return `true` if *e* evaluates to a float, and `false` otherwise.
    )",
    .fun = prim_isFloat,
});

/* Determine whether the argument is a string. */
static void prim_isString(EvalState & state, const Pos & pos, Value * * args, Value & v)
{
    state.forceValue(*args[0], pos);
    v.mkBool(args[0]->type() == nString);
}

static RegisterPrimOp primop_isString({
    .name = "__isString",
    .args = {"e"},
    .doc = R"(
      Return `true` if *e* evaluates to a string, and `false` otherwise.
    )",
    .fun = prim_isString,
});

/* Determine whether the argument is a Boolean. */
static void prim_isBool(EvalState & state, const Pos & pos, Value * * args, Value & v)
{
    state.forceValue(*args[0], pos);
    v.mkBool(args[0]->type() == nBool);
}

static RegisterPrimOp primop_isBool({
    .name = "__isBool",
    .args = {"e"},
    .doc = R"(
      Return `true` if *e* evaluates to a bool, and `false` otherwise.
    )",
    .fun = prim_isBool,
});

/* Determine whether the argument is a path. */
static void prim_isPath(EvalState & state, const Pos & pos, Value * * args, Value & v)
{
    state.forceValue(*args[0], pos);
    v.mkBool(args[0]->type() == nPath);
}

static RegisterPrimOp primop_isPath({
    .name = "__isPath",
    .args = {"e"},
    .doc = R"(
      Return `true` if *e* evaluates to a path, and `false` otherwise.
    )",
    .fun = prim_isPath,
});

struct CompareValues
{
    EvalState & state;

    CompareValues(EvalState & state) : state(state) { };

    bool operator () (Value * v1, Value * v2) const
    {
        if (v1->type() == nFloat && v2->type() == nInt)
            return v1->fpoint < v2->integer;
        if (v1->type() == nInt && v2->type() == nFloat)
            return v1->integer < v2->fpoint;
        if (v1->type() != v2->type())
            throw EvalError("cannot compare %1% with %2%", showType(*v1), showType(*v2));
        switch (v1->type()) {
            case nInt:
                return v1->integer < v2->integer;
            case nFloat:
                return v1->fpoint < v2->fpoint;
            case nString:
                return strcmp(v1->string.s, v2->string.s) < 0;
            case nPath:
                return strcmp(v1->path, v2->path) < 0;
            case nList:
                // Lexicographic comparison
                for (size_t i = 0;; i++) {
                    if (i == v2->listSize()) {
                        return false;
                    } else if (i == v1->listSize()) {
                        return true;
                    } else if (!state.eqValues(*v1->listElems()[i], *v2->listElems()[i])) {
                        return (*this)(v1->listElems()[i], v2->listElems()[i]);
                    }
                }
            default:
                throw EvalError("cannot compare %1% with %2%", showType(*v1), showType(*v2));
        }
    }
};


#if HAVE_BOEHMGC
typedef std::list<Value *, gc_allocator<Value *> > ValueList;
#else
typedef std::list<Value *> ValueList;
#endif


static Bindings::iterator getAttr(
    EvalState & state,
    std::string_view funcName,
    Symbol attrSym,
    Bindings * attrSet,
    const Pos & pos)
{
    Bindings::iterator value = attrSet->find(attrSym);
    if (value == attrSet->end()) {
        hintformat errorMsg = hintfmt(
            "attribute '%s' missing for call to '%s'",
            attrSym,
            funcName
        );

        Pos aPos = *attrSet->pos;
        if (aPos == noPos) {
            throw TypeError({
                .msg = errorMsg,
                .errPos = pos,
            });
        } else {
            auto e = TypeError({
                .msg = errorMsg,
                .errPos = aPos,
            });

            // Adding another trace for the function name to make it clear
            // which call received wrong arguments.
            e.addTrace(pos, hintfmt("while invoking '%s'", funcName));
            throw e;
        }
    }

    return value;
}

static void prim_genericClosure(EvalState & state, const Pos & pos, Value * * args, Value & v)
{
    state.forceAttrs(*args[0], pos);

    /* Get the start set. */
    Bindings::iterator startSet = getAttr(
        state,
        "genericClosure",
        state.sStartSet,
        args[0]->attrs,
        pos
    );

    state.forceList(*startSet->value, pos);

    ValueList workSet;
    for (auto elem : startSet->value->listItems())
        workSet.push_back(elem);

    /* Get the operator. */
    Bindings::iterator op = getAttr(
        state,
        "genericClosure",
        state.sOperator,
        args[0]->attrs,
        pos
    );

    state.forceValue(*op->value, pos);

    /* Construct the closure by applying the operator to element of
       `workSet', adding the result to `workSet', continuing until
       no new elements are found. */
    ValueList res;
    // `doneKeys' doesn't need to be a GC root, because its values are
    // reachable from res.
    auto cmp = CompareValues(state);
    std::set<Value *, decltype(cmp)> doneKeys(cmp);
    while (!workSet.empty()) {
        Value * e = *(workSet.begin());
        workSet.pop_front();

        state.forceAttrs(*e, pos);

        Bindings::iterator key =
            e->attrs->find(state.sKey);
        if (key == e->attrs->end())
            throw EvalError({
                .msg = hintfmt("attribute 'key' required"),
                .errPos = pos
            });
        state.forceValue(*key->value, pos);

        if (!doneKeys.insert(key->value).second) continue;
        res.push_back(e);

        /* Call the `operator' function with `e' as argument. */
        Value call;
        call.mkApp(op->value, e);
        state.forceList(call, pos);

        /* Add the values returned by the operator to the work set. */
        for (auto elem : call.listItems()) {
            state.forceValue(*elem, pos);
            workSet.push_back(elem);
        }
    }

    /* Create the result list. */
    state.mkList(v, res.size());
    unsigned int n = 0;
    for (auto & i : res)
        v.listElems()[n++] = i;
}

static RegisterPrimOp primop_genericClosure(RegisterPrimOp::Info {
    .name = "__genericClosure",
    .arity = 1,
    .fun = prim_genericClosure,
});

static RegisterPrimOp primop_abort({
    .name = "abort",
    .args = {"s"},
    .doc = R"(
      Abort Nix expression evaluation and print the error message *s*.
    )",
    .fun = [](EvalState & state, const Pos & pos, Value * * args, Value & v)
    {
        PathSet context;
        auto s = state.coerceToString(pos, *args[0], context).toOwned();
        throw Abort("evaluation aborted with the following error message: '%1%'", s);
    }
});

static RegisterPrimOp primop_throw({
    .name = "throw",
    .args = {"s"},
    .doc = R"(
      Throw an error message *s*. This usually aborts Nix expression
      evaluation, but in `nix-env -qa` and other commands that try to
      evaluate a set of derivations to get information about those
      derivations, a derivation that throws an error is silently skipped
      (which is not the case for `abort`).
    )",
    .fun = [](EvalState & state, const Pos & pos, Value * * args, Value & v)
    {
      PathSet context;
      auto s = state.coerceToString(pos, *args[0], context).toOwned();
      throw ThrownError(s);
    }
});

static void prim_addErrorContext(EvalState & state, const Pos & pos, Value * * args, Value & v)
{
    try {
        state.forceValue(*args[1], pos);
        v = *args[1];
    } catch (Error & e) {
        PathSet context;
        e.addTrace(std::nullopt, state.coerceToString(pos, *args[0], context).toOwned());
        throw;
    }
}

static RegisterPrimOp primop_addErrorContext(RegisterPrimOp::Info {
    .name = "__addErrorContext",
    .arity = 2,
    .fun = prim_addErrorContext,
});

static void prim_ceil(EvalState & state, const Pos & pos, Value * * args, Value & v)
{
    auto value = state.forceFloat(*args[0], args[0]->determinePos(pos));
    v.mkInt(ceil(value));
}

static RegisterPrimOp primop_ceil({
    .name = "__ceil",
    .args = {"double"},
    .doc = R"(
        Converts an IEEE-754 double-precision floating-point number (*double*) to
        the next higher integer.

        If the datatype is neither an integer nor a "float", an evaluation error will be
        thrown.
    )",
    .fun = prim_ceil,
});

static void prim_floor(EvalState & state, const Pos & pos, Value * * args, Value & v)
{
    auto value = state.forceFloat(*args[0], args[0]->determinePos(pos));
    v.mkInt(floor(value));
}

static RegisterPrimOp primop_floor({
    .name = "__floor",
    .args = {"double"},
    .doc = R"(
        Converts an IEEE-754 double-precision floating-point number (*double*) to
        the next lower integer.

        If the datatype is neither an integer nor a "float", an evaluation error will be
        thrown.
    )",
    .fun = prim_floor,
});

/* Try evaluating the argument. Success => {success=true; value=something;},
 * else => {success=false; value=false;} */
static void prim_tryEval(EvalState & state, const Pos & pos, Value * * args, Value & v)
{
    auto attrs = state.buildBindings(2);
    try {
        state.forceValue(*args[0], pos);
        attrs.insert(state.sValue, args[0]);
        attrs.alloc("success").mkBool(true);
    } catch (AssertionError & e) {
        attrs.alloc(state.sValue).mkBool(false);
        attrs.alloc("success").mkBool(false);
    }
    v.mkAttrs(attrs);
}

static RegisterPrimOp primop_tryEval({
    .name = "__tryEval",
    .args = {"e"},
    .doc = R"(
      Try to shallowly evaluate *e*. Return a set containing the
      attributes `success` (`true` if *e* evaluated successfully,
      `false` if an error was thrown) and `value`, equalling *e* if
      successful and `false` otherwise. `tryEval` will only prevent
      errors created by `throw` or `assert` from being thrown.
      Errors `tryEval` will not catch are for example those created
      by `abort` and type errors generated by builtins. Also note that
      this doesn't evaluate *e* deeply, so `let e = { x = throw ""; };
      in (builtins.tryEval e).success` will be `true`. Using
      `builtins.deepSeq` one can get the expected result:
      `let e = { x = throw ""; }; in
      (builtins.tryEval (builtins.deepSeq e e)).success` will be
      `false`.
    )",
    .fun = prim_tryEval,
});

/* Return an environment variable.  Use with care. */
static void prim_getEnv(EvalState & state, const Pos & pos, Value * * args, Value & v)
{
    std::string name(state.forceStringNoCtx(*args[0], pos));
    v.mkString(evalSettings.restrictEval || evalSettings.pureEval ? "" : getEnv(name).value_or(""));
}

static RegisterPrimOp primop_getEnv({
    .name = "__getEnv",
    .args = {"s"},
    .doc = R"(
      `getEnv` returns the value of the environment variable *s*, or an
      empty string if the variable doesn’t exist. This function should be
      used with care, as it can introduce all sorts of nasty environment
      dependencies in your Nix expression.

      `getEnv` is used in Nix Packages to locate the file
      `~/.nixpkgs/config.nix`, which contains user-local settings for Nix
      Packages. (That is, it does a `getEnv "HOME"` to locate the user’s
      home directory.)
    )",
    .fun = prim_getEnv,
});

/* Evaluate the first argument, then return the second argument. */
static void prim_seq(EvalState & state, const Pos & pos, Value * * args, Value & v)
{
    state.forceValue(*args[0], pos);
    state.forceValue(*args[1], pos);
    v = *args[1];
}

static RegisterPrimOp primop_seq({
    .name = "__seq",
    .args = {"e1", "e2"},
    .doc = R"(
      Evaluate *e1*, then evaluate and return *e2*. This ensures that a
      computation is strict in the value of *e1*.
    )",
    .fun = prim_seq,
});

/* Evaluate the first argument deeply (i.e. recursing into lists and
   attrsets), then return the second argument. */
static void prim_deepSeq(EvalState & state, const Pos & pos, Value * * args, Value & v)
{
    state.forceValueDeep(*args[0]);
    state.forceValue(*args[1], pos);
    v = *args[1];
}

static RegisterPrimOp primop_deepSeq({
    .name = "__deepSeq",
    .args = {"e1", "e2"},
    .doc = R"(
      This is like `seq e1 e2`, except that *e1* is evaluated *deeply*:
      if it’s a list or set, its elements or attributes are also
      evaluated recursively.
    )",
    .fun = prim_deepSeq,
});

/* Evaluate the first expression and print it on standard error.  Then
   return the second expression.  Useful for debugging. */
static void prim_trace(EvalState & state, const Pos & pos, Value * * args, Value & v)
{
    state.forceValue(*args[0], pos);
    if (args[0]->type() == nString)
        printError("trace: %1%", args[0]->string.s);
    else
        printError("trace: %1%", *args[0]);
    state.forceValue(*args[1], pos);
    v = *args[1];
}

static RegisterPrimOp primop_trace({
    .name = "__trace",
    .args = {"e1", "e2"},
    .doc = R"(
      Evaluate *e1* and print its abstract syntax representation on
      standard error. Then return *e2*. This function is useful for
      debugging.
    )",
    .fun = prim_trace,
});


/*************************************************************
 * Derivations
 *************************************************************/


/* Construct (as a unobservable side effect) a Nix derivation
   expression that performs the derivation described by the argument
   set.  Returns the original set extended with the following
   attributes: `outPath' containing the primary output path of the
   derivation; `drvPath' containing the path of the Nix expression;
   and `type' set to `derivation' to indicate that this is a
   derivation. */
static void prim_derivationStrict(EvalState & state, const Pos & pos, Value * * args, Value & v)
{
    state.forceAttrs(*args[0], pos);

    /* Figure out the name first (for stack backtraces). */
    Bindings::iterator attr = getAttr(
        state,
        "derivationStrict",
        state.sName,
        args[0]->attrs,
        pos
    );

    std::string drvName;
    Pos & posDrvName(*attr->pos);
    try {
        drvName = state.forceStringNoCtx(*attr->value, pos);
    } catch (Error & e) {
        e.addTrace(posDrvName, "while evaluating the derivation attribute 'name'");
        throw;
    }

    /* Check whether attributes should be passed as a JSON file. */
    std::ostringstream jsonBuf;
    std::unique_ptr<JSONObject> jsonObject;
    attr = args[0]->attrs->find(state.sStructuredAttrs);
    if (attr != args[0]->attrs->end() && state.forceBool(*attr->value, pos))
        jsonObject = std::make_unique<JSONObject>(jsonBuf);

    /* Check whether null attributes should be ignored. */
    bool ignoreNulls = false;
    attr = args[0]->attrs->find(state.sIgnoreNulls);
    if (attr != args[0]->attrs->end())
        ignoreNulls = state.forceBool(*attr->value, pos);

    /* Build the derivation expression by processing the attributes. */
    Derivation drv;
    drv.name = drvName;

    PathSet context;

    bool contentAddressed = false;
    std::optional<std::string> outputHash;
    std::string outputHashAlgo;
    auto ingestionMethod = FileIngestionMethod::Flat;

    StringSet outputs;
    outputs.insert("out");

    for (auto & i : args[0]->attrs->lexicographicOrder()) {
        if (i->name == state.sIgnoreNulls) continue;
        const std::string & key = i->name;
        vomit("processing attribute '%1%'", key);

        auto handleHashMode = [&](const std::string_view s) {
            if (s == "recursive") ingestionMethod = FileIngestionMethod::Recursive;
            else if (s == "flat") ingestionMethod = FileIngestionMethod::Flat;
            else
                throw EvalError({
                    .msg = hintfmt("invalid value '%s' for 'outputHashMode' attribute", s),
                    .errPos = posDrvName
                });
        };

        auto handleOutputs = [&](const Strings & ss) {
            outputs.clear();
            for (auto & j : ss) {
                if (outputs.find(j) != outputs.end())
                    throw EvalError({
                        .msg = hintfmt("duplicate derivation output '%1%'", j),
                        .errPos = posDrvName
                    });
                /* !!! Check whether j is a valid attribute
                   name. */
                /* Derivations cannot be named ‘drv’, because
                   then we'd have an attribute ‘drvPath’ in
                   the resulting set. */
                if (j == "drv")
                    throw EvalError({
                        .msg = hintfmt("invalid derivation output name 'drv'" ),
                        .errPos = posDrvName
                    });
                outputs.insert(j);
            }
            if (outputs.empty())
                throw EvalError({
                    .msg = hintfmt("derivation cannot have an empty set of outputs"),
                    .errPos = posDrvName
                });
        };

        try {

            if (ignoreNulls) {
                state.forceValue(*i->value, pos);
                if (i->value->type() == nNull) continue;
            }

            if (i->name == state.sContentAddressed) {
                contentAddressed = state.forceBool(*i->value, pos);
                if (contentAddressed)
                    settings.requireExperimentalFeature(Xp::CaDerivations);
            }

            /* The `args' attribute is special: it supplies the
               command-line arguments to the builder. */
            else if (i->name == state.sArgs) {
                state.forceList(*i->value, pos);
                for (auto elem : i->value->listItems()) {
                    auto s = state.coerceToString(posDrvName, *elem, context, true).toOwned();
                    drv.args.push_back(s);
                }
            }

            /* All other attributes are passed to the builder through
               the environment. */
            else {

                if (jsonObject) {

                    if (i->name == state.sStructuredAttrs) continue;

                    auto placeholder(jsonObject->placeholder(key));
                    printValueAsJSON(state, true, *i->value, pos, placeholder, context);

                    if (i->name == state.sBuilder)
                        drv.builder = state.forceString(*i->value, context, posDrvName);
                    else if (i->name == state.sSystem)
                        drv.platform = state.forceStringNoCtx(*i->value, posDrvName);
                    else if (i->name == state.sOutputHash)
                        outputHash = state.forceStringNoCtx(*i->value, posDrvName);
                    else if (i->name == state.sOutputHashAlgo)
                        outputHashAlgo = state.forceStringNoCtx(*i->value, posDrvName);
                    else if (i->name == state.sOutputHashMode)
                        handleHashMode(state.forceStringNoCtx(*i->value, posDrvName));
                    else if (i->name == state.sOutputs) {
                        /* Require ‘outputs’ to be a list of strings. */
                        state.forceList(*i->value, posDrvName);
                        Strings ss;
                        for (auto elem : i->value->listItems())
                            ss.emplace_back(state.forceStringNoCtx(*elem, posDrvName));
                        handleOutputs(ss);
                    }

                } else {
                    auto s = state.coerceToString(*i->pos, *i->value, context, true).toOwned();
                    drv.env.emplace(key, s);
                    if (i->name == state.sBuilder) drv.builder = std::move(s);
                    else if (i->name == state.sSystem) drv.platform = std::move(s);
                    else if (i->name == state.sOutputHash) outputHash = std::move(s);
                    else if (i->name == state.sOutputHashAlgo) outputHashAlgo = std::move(s);
                    else if (i->name == state.sOutputHashMode) handleHashMode(s);
                    else if (i->name == state.sOutputs)
                        handleOutputs(tokenizeString<Strings>(s));
                }

            }

        } catch (Error & e) {
            e.addTrace(posDrvName,
                "while evaluating the attribute '%1%' of the derivation '%2%'",
                key, drvName);
            throw;
        }
    }

    if (jsonObject) {
        jsonObject.reset();
        drv.env.emplace("__json", jsonBuf.str());
    }

    /* Everything in the context of the strings in the derivation
       attributes should be added as dependencies of the resulting
       derivation. */
    for (auto & path : context) {

        /* Paths marked with `=' denote that the path of a derivation
           is explicitly passed to the builder.  Since that allows the
           builder to gain access to every path in the dependency
           graph of the derivation (including all outputs), all paths
           in the graph must be added to this derivation's list of
           inputs to ensure that they are available when the builder
           runs. */
        if (path.at(0) == '=') {
            /* !!! This doesn't work if readOnlyMode is set. */
            StorePathSet refs;
            state.store->computeFSClosure(state.store->parseStorePath(std::string_view(path).substr(1)), refs);
            for (auto & j : refs) {
                drv.inputSrcs.insert(j);
                if (j.isDerivation())
                    drv.inputDrvs[j] = state.store->readDerivation(j).outputNames();
            }
        }

        /* Handle derivation outputs of the form ‘!<name>!<path>’. */
        else if (path.at(0) == '!') {
            auto ctx = decodeContext(path);
            drv.inputDrvs[state.store->parseStorePath(ctx.first)].insert(ctx.second);
        }

        /* Otherwise it's a source file. */
        else
            drv.inputSrcs.insert(state.store->parseStorePath(path));
    }

    /* Do we have all required attributes? */
    if (drv.builder == "")
        throw EvalError({
            .msg = hintfmt("required attribute 'builder' missing"),
            .errPos = posDrvName
        });

    if (drv.platform == "")
        throw EvalError({
            .msg = hintfmt("required attribute 'system' missing"),
            .errPos = posDrvName
        });

    /* Check whether the derivation name is valid. */
    if (isDerivation(drvName))
        throw EvalError({
            .msg = hintfmt("derivation names are not allowed to end in '%s'", drvExtension),
            .errPos = posDrvName
        });

    if (outputHash) {
        /* Handle fixed-output derivations.

           Ignore `__contentAddressed` because fixed output derivations are
           already content addressed. */
        if (outputs.size() != 1 || *(outputs.begin()) != "out")
            throw Error({
                .msg = hintfmt("multiple outputs are not supported in fixed-output derivations"),
                .errPos = posDrvName
            });

        std::optional<HashType> ht = parseHashTypeOpt(outputHashAlgo);
        Hash h = newHashAllowEmpty(*outputHash, ht);

        auto outPath = state.store->makeFixedOutputPath(drvName, FixedOutputInfo {
            {
                .method = ingestionMethod,
                .hash = h,
            },
            {},
        });
        drv.env["out"] = state.store->printStorePath(outPath);
        drv.outputs.insert_or_assign("out", DerivationOutput {
                .output = DerivationOutputCAFixed {
                    .hash = FixedOutputHash {
                        .method = ingestionMethod,
                        .hash = std::move(h),
                    },
                },
        });
    }

    else if (contentAddressed) {
        HashType ht = parseHashType(outputHashAlgo);
        for (auto & i : outputs) {
            drv.env[i] = hashPlaceholder(i);
            drv.outputs.insert_or_assign(i, DerivationOutput {
                .output = DerivationOutputCAFloating {
                    .method = ingestionMethod,
                    .hashType = ht,
                },
            });
        }
    }

    else {
        /* Compute a hash over the "masked" store derivation, which is
           the final one except that in the list of outputs, the
           output paths are empty strings, and the corresponding
           environment variables have an empty value.  This ensures
           that changes in the set of output names do get reflected in
           the hash. */
        for (auto & i : outputs) {
            drv.env[i] = "";
            drv.outputs.insert_or_assign(i,
                DerivationOutput {
                    .output = DerivationOutputInputAddressed {
                        .path = StorePath::dummy,
                    },
                });
        }

        // Regular, non-CA derivation should always return a single hash and not
        // hash per output.
        auto hashModulo = hashDerivationModulo(*state.store, Derivation(drv), true);
        std::visit(overloaded {
            [&](Hash & h) {
                for (auto & i : outputs) {
                    auto outPath = state.store->makeOutputPath(i, h, drvName);
                    drv.env[i] = state.store->printStorePath(outPath);
                    drv.outputs.insert_or_assign(i,
                        DerivationOutput {
                            .output = DerivationOutputInputAddressed {
                                .path = std::move(outPath),
                            },
                        });
                }
            },
            [&](CaOutputHashes &) {
                // Shouldn't happen as the toplevel derivation is not CA.
                assert(false);
            },
            [&](DeferredHash &) {
                for (auto & i : outputs) {
                    drv.outputs.insert_or_assign(i,
                        DerivationOutput {
                            .output = DerivationOutputDeferred{},
                        });
                }
            },
        },
        hashModulo);

    }

    /* Write the resulting term into the Nix store directory. */
    auto drvPath = writeDerivation(*state.store, drv, state.repair);
    auto drvPathS = state.store->printStorePath(drvPath);

    printMsg(lvlChatty, "instantiated '%1%' -> '%2%'", drvName, drvPathS);

    /* Optimisation, but required in read-only mode! because in that
       case we don't actually write store derivations, so we can't
       read them later.

       However, we don't bother doing this for floating CA derivations because
       their "hash modulo" is indeterminate until built. */
    if (drv.type() != DerivationType::CAFloating) {
        auto h = hashDerivationModulo(*state.store, Derivation(drv), false);
        drvHashes.lock()->insert_or_assign(drvPath, h);
    }

    auto attrs = state.buildBindings(1 + drv.outputs.size());
    attrs.alloc(state.sDrvPath).mkString(drvPathS, {"=" + drvPathS});
    for (auto & i : drv.outputs)
        mkOutputString(state, attrs, drvPath, drv, i);
    v.mkAttrs(attrs);
}

static RegisterPrimOp primop_derivationStrict(RegisterPrimOp::Info {
    .name = "derivationStrict",
    .arity = 1,
    .fun = prim_derivationStrict,
});

/* Return a placeholder string for the specified output that will be
   substituted by the corresponding output path at build time. For
   example, 'placeholder "out"' returns the string
   /1rz4g4znpzjwh1xymhjpm42vipw92pr73vdgl6xs1hycac8kf2n9. At build
   time, any occurrence of this string in an derivation attribute will
   be replaced with the concrete path in the Nix store of the output
   ‘out’. */
static void prim_placeholder(EvalState & state, const Pos & pos, Value * * args, Value & v)
{
    v.mkString(hashPlaceholder(state.forceStringNoCtx(*args[0], pos)));
}

static RegisterPrimOp primop_placeholder({
    .name = "placeholder",
    .args = {"output"},
    .doc = R"(
      Return a placeholder string for the specified *output* that will be
      substituted by the corresponding output path at build time. Typical
      outputs would be `"out"`, `"bin"` or `"dev"`.
    )",
    .fun = prim_placeholder,
});


/*************************************************************
 * Paths
 *************************************************************/


/* Convert the argument to a path.  !!! obsolete? */
static void prim_toPath(EvalState & state, const Pos & pos, Value * * args, Value & v)
{
    PathSet context;
    Path path = state.coerceToPath(pos, *args[0], context);
    v.mkString(canonPath(path), context);
}

static RegisterPrimOp primop_toPath({
    .name = "__toPath",
    .args = {"s"},
    .doc = R"(
      **DEPRECATED.** Use `/. + "/path"` to convert a string into an absolute
      path. For relative paths, use `./. + "/path"`.
    )",
    .fun = prim_toPath,
});

/* Allow a valid store path to be used in an expression.  This is
   useful in some generated expressions such as in nix-push, which
   generates a call to a function with an already existing store path
   as argument.  You don't want to use `toPath' here because it copies
   the path to the Nix store, which yields a copy like
   /nix/store/newhash-oldhash-oldname.  In the past, `toPath' had
   special case behaviour for store paths, but that created weird
   corner cases. */
static void prim_storePath(EvalState & state, const Pos & pos, Value * * args, Value & v)
{
    if (evalSettings.pureEval)
        throw EvalError({
            .msg = hintfmt("'%s' is not allowed in pure evaluation mode", "builtins.storePath"),
            .errPos = pos
        });

    PathSet context;
    Path path = state.checkSourcePath(state.coerceToPath(pos, *args[0], context));
    /* Resolve symlinks in ‘path’, unless ‘path’ itself is a symlink
       directly in the store.  The latter condition is necessary so
       e.g. nix-push does the right thing. */
    if (!state.store->isStorePath(path)) path = canonPath(path, true);
    if (!state.store->isInStore(path))
        throw EvalError({
            .msg = hintfmt("path '%1%' is not in the Nix store", path),
            .errPos = pos
        });
    auto path2 = state.store->toStorePath(path).first;
    if (!settings.readOnlyMode)
        state.store->ensurePath(path2);
    context.insert(state.store->printStorePath(path2));
    v.mkString(path, context);
}

static RegisterPrimOp primop_storePath({
    .name = "__storePath",
    .args = {"path"},
    .doc = R"(
      This function allows you to define a dependency on an already
      existing store path. For example, the derivation attribute `src
      = builtins.storePath /nix/store/f1d18v1y…-source` causes the
      derivation to depend on the specified path, which must exist or
      be substitutable. Note that this differs from a plain path
      (e.g. `src = /nix/store/f1d18v1y…-source`) in that the latter
      causes the path to be *copied* again to the Nix store, resulting
      in a new path (e.g. `/nix/store/ld01dnzc…-source-source`).

      This function is not available in pure evaluation mode.
    )",
    .fun = prim_storePath,
});

static void prim_pathExists(EvalState & state, const Pos & pos, Value * * args, Value & v)
{
    /* We don’t check the path right now, because we don’t want to
      throw if the path isn’t allowed, but just return false (and we
      can’t just catch the exception here because we still want to
      throw if something in the evaluation of `*args[0]` tries to
      access an unauthorized path). */
    auto path = realisePath(state, pos, *args[0], { .checkForPureEval = false });

    try {
        v.mkBool(pathExists(state.checkSourcePath(path)));
    } catch (SysError & e) {
        /* Don't give away info from errors while canonicalising
           ‘path’ in restricted mode. */
        v.mkBool(false);
    } catch (RestrictedPathError & e) {
        v.mkBool(false);
    }
}

static RegisterPrimOp primop_pathExists({
    .name = "__pathExists",
    .args = {"path"},
    .doc = R"(
      Return `true` if the path *path* exists at evaluation time, and
      `false` otherwise.
    )",
    .fun = prim_pathExists,
});

/* Return the base name of the given string, i.e., everything
   following the last slash. */
static void prim_baseNameOf(EvalState & state, const Pos & pos, Value * * args, Value & v)
{
    PathSet context;
    v.mkString(baseNameOf(*state.coerceToString(pos, *args[0], context, false, false)), context);
}

static RegisterPrimOp primop_baseNameOf({
    .name = "baseNameOf",
    .args = {"s"},
    .doc = R"(
      Return the *base name* of the string *s*, that is, everything
      following the final slash in the string. This is similar to the GNU
      `basename` command.
    )",
    .fun = prim_baseNameOf,
});

/* Return the directory of the given path, i.e., everything before the
   last slash.  Return either a path or a string depending on the type
   of the argument. */
static void prim_dirOf(EvalState & state, const Pos & pos, Value * * args, Value & v)
{
    PathSet context;
    auto path = state.coerceToString(pos, *args[0], context, false, false);
    auto dir = dirOf(*path);
    if (args[0]->type() == nPath) v.mkPath(dir); else v.mkString(dir, context);
}

static RegisterPrimOp primop_dirOf({
    .name = "dirOf",
    .args = {"s"},
    .doc = R"(
      Return the directory part of the string *s*, that is, everything
      before the final slash in the string. This is similar to the GNU
      `dirname` command.
    )",
    .fun = prim_dirOf,
});

/* Return the contents of a file as a string. */
static void prim_readFile(EvalState & state, const Pos & pos, Value * * args, Value & v)
{
    auto path = realisePath(state, pos, *args[0]);
    auto s = readFile(path);
    if (s.find((char) 0) != std::string::npos)
        throw Error("the contents of the file '%1%' cannot be represented as a Nix string", path);
    StorePathSet refs;
    if (state.store->isInStore(path)) {
        try {
            refs = state.store->queryPathInfo(state.store->toStorePath(path).first)->references;
        } catch (Error &) { // FIXME: should be InvalidPathError
        }
    }
    auto context = state.store->printStorePathSet(refs);
    v.mkString(s, context);
}

static RegisterPrimOp primop_readFile({
    .name = "__readFile",
    .args = {"path"},
    .doc = R"(
      Return the contents of the file *path* as a string.
    )",
    .fun = prim_readFile,
});

/* Find a file in the Nix search path. Used to implement <x> paths,
   which are desugared to 'findFile __nixPath "x"'. */
static void prim_findFile(EvalState & state, const Pos & pos, Value * * args, Value & v)
{
    state.forceList(*args[0], pos);

    SearchPath searchPath;

    for (auto v2 : args[0]->listItems()) {
        state.forceAttrs(*v2, pos);

        std::string prefix;
        Bindings::iterator i = v2->attrs->find(state.sPrefix);
        if (i != v2->attrs->end())
            prefix = state.forceStringNoCtx(*i->value, pos);

        i = getAttr(
            state,
            "findFile",
            state.sPath,
            v2->attrs,
            pos
        );

        PathSet context;
        auto path = state.coerceToString(pos, *i->value, context, false, false).toOwned();

        try {
            auto rewrites = state.realiseContext(context);
            path = rewriteStrings(path, rewrites);
        } catch (InvalidPathError & e) {
            throw EvalError({
                .msg = hintfmt("cannot find '%1%', since path '%2%' is not valid", path, e.path),
                .errPos = pos
            });
        }


        searchPath.emplace_back(prefix, path);
    }

    auto path = state.forceStringNoCtx(*args[1], pos);

    v.mkPath(state.checkSourcePath(state.findFile(searchPath, path, pos)));
}

static RegisterPrimOp primop_findFile(RegisterPrimOp::Info {
    .name = "__findFile",
    .arity = 2,
    .fun = prim_findFile,
});

/* Return the cryptographic hash of a file in base-16. */
static void prim_hashFile(EvalState & state, const Pos & pos, Value * * args, Value & v)
{
    auto type = state.forceStringNoCtx(*args[0], pos);
    std::optional<HashType> ht = parseHashType(type);
    if (!ht)
        throw Error({
            .msg = hintfmt("unknown hash type '%1%'", type),
            .errPos = pos
        });

    auto path = realisePath(state, pos, *args[1]);

    v.mkString(hashFile(*ht, path).to_string(Base16, false));
}

static RegisterPrimOp primop_hashFile({
    .name = "__hashFile",
    .args = {"type", "p"},
    .doc = R"(
      Return a base-16 representation of the cryptographic hash of the
      file at path *p*. The hash algorithm specified by *type* must be one
      of `"md5"`, `"sha1"`, `"sha256"` or `"sha512"`.
    )",
    .fun = prim_hashFile,
});

/* Read a directory (without . or ..) */
static void prim_readDir(EvalState & state, const Pos & pos, Value * * args, Value & v)
{
    auto path = realisePath(state, pos, *args[0]);

    DirEntries entries = readDirectory(path);

    auto attrs = state.buildBindings(entries.size());

    for (auto & ent : entries) {
        if (ent.type == DT_UNKNOWN)
            ent.type = getFileType(path + "/" + ent.name);
        attrs.alloc(ent.name).mkString(
            ent.type == DT_REG ? "regular" :
            ent.type == DT_DIR ? "directory" :
            ent.type == DT_LNK ? "symlink" :
            "unknown");
    }

    v.mkAttrs(attrs);
}

static RegisterPrimOp primop_readDir({
    .name = "__readDir",
    .args = {"path"},
    .doc = R"(
      Return the contents of the directory *path* as a set mapping
      directory entries to the corresponding file type. For instance, if
      directory `A` contains a regular file `B` and another directory
      `C`, then `builtins.readDir ./A` will return the set

      ```nix
      { B = "regular"; C = "directory"; }
      ```

      The possible values for the file type are `"regular"`,
      `"directory"`, `"symlink"` and `"unknown"`.
    )",
    .fun = prim_readDir,
});


/*************************************************************
 * Creating files
 *************************************************************/


/* Convert the argument (which can be any Nix expression) to an XML
   representation returned in a string.  Not all Nix expressions can
   be sensibly or completely represented (e.g., functions). */
static void prim_toXML(EvalState & state, const Pos & pos, Value * * args, Value & v)
{
    std::ostringstream out;
    PathSet context;
    printValueAsXML(state, true, false, *args[0], out, context, pos);
    v.mkString(out.str(), context);
}

static RegisterPrimOp primop_toXML({
    .name = "__toXML",
    .args = {"e"},
    .doc = R"(
      Return a string containing an XML representation of *e*. The main
      application for `toXML` is to communicate information with the
      builder in a more structured format than plain environment
      variables.

      Here is an example where this is the case:

      ```nix
      { stdenv, fetchurl, libxslt, jira, uberwiki }:

      stdenv.mkDerivation (rec {
        name = "web-server";

        buildInputs = [ libxslt ];

        builder = builtins.toFile "builder.sh" "
          source $stdenv/setup
          mkdir $out
          echo "$servlets" | xsltproc ${stylesheet} - > $out/server-conf.xml ①
        ";

        stylesheet = builtins.toFile "stylesheet.xsl" ②
         "<?xml version='1.0' encoding='UTF-8'?>
          <xsl:stylesheet xmlns:xsl='http://www.w3.org/1999/XSL/Transform' version='1.0'>
            <xsl:template match='/'>
              <Configure>
                <xsl:for-each select='/expr/list/attrs'>
                  <Call name='addWebApplication'>
                    <Arg><xsl:value-of select=\"attr[@name = 'path']/string/@value\" /></Arg>
                    <Arg><xsl:value-of select=\"attr[@name = 'war']/path/@value\" /></Arg>
                  </Call>
                </xsl:for-each>
              </Configure>
            </xsl:template>
          </xsl:stylesheet>
        ";

        servlets = builtins.toXML [ ③
          { path = "/bugtracker"; war = jira + "/lib/atlassian-jira.war"; }
          { path = "/wiki"; war = uberwiki + "/uberwiki.war"; }
        ];
      })
      ```

      The builder is supposed to generate the configuration file for a
      [Jetty servlet container](http://jetty.mortbay.org/). A servlet
      container contains a number of servlets (`*.war` files) each
      exported under a specific URI prefix. So the servlet configuration
      is a list of sets containing the `path` and `war` of the servlet
      (①). This kind of information is difficult to communicate with the
      normal method of passing information through an environment
      variable, which just concatenates everything together into a
      string (which might just work in this case, but wouldn’t work if
      fields are optional or contain lists themselves). Instead the Nix
      expression is converted to an XML representation with `toXML`,
      which is unambiguous and can easily be processed with the
      appropriate tools. For instance, in the example an XSLT stylesheet
      (at point ②) is applied to it (at point ①) to generate the XML
      configuration file for the Jetty server. The XML representation
      produced at point ③ by `toXML` is as follows:

      ```xml
      <?xml version='1.0' encoding='utf-8'?>
      <expr>
        <list>
          <attrs>
            <attr name="path">
              <string value="/bugtracker" />
            </attr>
            <attr name="war">
              <path value="/nix/store/d1jh9pasa7k2...-jira/lib/atlassian-jira.war" />
            </attr>
          </attrs>
          <attrs>
            <attr name="path">
              <string value="/wiki" />
            </attr>
            <attr name="war">
              <path value="/nix/store/y6423b1yi4sx...-uberwiki/uberwiki.war" />
            </attr>
          </attrs>
        </list>
      </expr>
      ```

      Note that we used the `toFile` built-in to write the builder and
      the stylesheet “inline” in the Nix expression. The path of the
      stylesheet is spliced into the builder using the syntax `xsltproc
      ${stylesheet}`.
    )",
    .fun = prim_toXML,
});

/* Convert the argument (which can be any Nix expression) to a JSON
   string.  Not all Nix expressions can be sensibly or completely
   represented (e.g., functions). */
static void prim_toJSON(EvalState & state, const Pos & pos, Value * * args, Value & v)
{
    std::ostringstream out;
    PathSet context;
    printValueAsJSON(state, true, *args[0], pos, out, context);
    v.mkString(out.str(), context);
}

static RegisterPrimOp primop_toJSON({
    .name = "__toJSON",
    .args = {"e"},
    .doc = R"(
      Return a string containing a JSON representation of *e*. Strings,
      integers, floats, booleans, nulls and lists are mapped to their JSON
      equivalents. Sets (except derivations) are represented as objects.
      Derivations are translated to a JSON string containing the
      derivation’s output path. Paths are copied to the store and
      represented as a JSON string of the resulting store path.
    )",
    .fun = prim_toJSON,
});

/* Parse a JSON string to a value. */
static void prim_fromJSON(EvalState & state, const Pos & pos, Value * * args, Value & v)
{
    auto s = state.forceStringNoCtx(*args[0], pos);
    try {
        parseJSON(state, s, v);
    } catch (JSONParseError &e) {
        e.addTrace(pos, "while decoding a JSON string");
        throw;
    }
}

static RegisterPrimOp primop_fromJSON({
    .name = "__fromJSON",
    .args = {"e"},
    .doc = R"(
      Convert a JSON string to a Nix value. For example,

      ```nix
      builtins.fromJSON ''{"x": [1, 2, 3], "y": null}''
      ```

      returns the value `{ x = [ 1 2 3 ]; y = null; }`.
    )",
    .fun = prim_fromJSON,
});

/* Store a string in the Nix store as a source file that can be used
   as an input by derivations. */
static void prim_toFile(EvalState & state, const Pos & pos, Value * * args, Value & v)
{
    PathSet context;
    std::string name(state.forceStringNoCtx(*args[0], pos));
    std::string contents(state.forceString(*args[1], context, pos));

    StorePathSet refs;

    for (auto path : context) {
        if (path.at(0) != '/')
            throw EvalError( {
                .msg = hintfmt(
                    "in 'toFile': the file named '%1%' must not contain a reference "
                    "to a derivation but contains (%2%)",
                    name, path),
                .errPos = pos
            });
        refs.insert(state.store->parseStorePath(path));
    }

    auto storePath = state.store->printStorePath(settings.readOnlyMode
        ? state.store->computeStorePathForText(name, contents, refs)
        : state.store->addTextToStore(name, contents, refs, state.repair));

    /* Note: we don't need to add `context' to the context of the
       result, since `storePath' itself has references to the paths
       used in args[1]. */

    v.mkString(storePath, {storePath});
}

static RegisterPrimOp primop_toFile({
    .name = "__toFile",
    .args = {"name", "s"},
    .doc = R"(
      Store the string *s* in a file in the Nix store and return its
      path.  The file has suffix *name*. This file can be used as an
      input to derivations. One application is to write builders
      “inline”. For instance, the following Nix expression combines the
      [Nix expression for GNU Hello](expression-syntax.md) and its
      [build script](build-script.md) into one file:

      ```nix
      { stdenv, fetchurl, perl }:

      stdenv.mkDerivation {
        name = "hello-2.1.1";

        builder = builtins.toFile "builder.sh" "
          source $stdenv/setup

          PATH=$perl/bin:$PATH

          tar xvfz $src
          cd hello-*
          ./configure --prefix=$out
          make
          make install
        ";

        src = fetchurl {
          url = "http://ftp.nluug.nl/pub/gnu/hello/hello-2.1.1.tar.gz";
          sha256 = "1md7jsfd8pa45z73bz1kszpp01yw6x5ljkjk2hx7wl800any6465";
        };
        inherit perl;
      }
      ```

      It is even possible for one file to refer to another, e.g.,

      ```nix
      builder = let
        configFile = builtins.toFile "foo.conf" "
          # This is some dummy configuration file.
          ...
        ";
      in builtins.toFile "builder.sh" "
        source $stdenv/setup
        ...
        cp ${configFile} $out/etc/foo.conf
      ";
      ```

      Note that `${configFile}` is an
      [antiquotation](language-values.md), so the result of the
      expression `configFile`
      (i.e., a path like `/nix/store/m7p7jfny445k...-foo.conf`) will be
      spliced into the resulting string.

      It is however *not* allowed to have files mutually referring to each
      other, like so:

      ```nix
      let
        foo = builtins.toFile "foo" "...${bar}...";
        bar = builtins.toFile "bar" "...${foo}...";
      in foo
      ```

      This is not allowed because it would cause a cyclic dependency in
      the computation of the cryptographic hashes for `foo` and `bar`.

      It is also not possible to reference the result of a derivation. If
      you are using Nixpkgs, the `writeTextFile` function is able to do
      that.
    )",
    .fun = prim_toFile,
});

static void addPath(
    EvalState & state,
    const Pos & pos,
    const std::string & name,
    Path path,
    Value * filterFun,
    FileIngestionMethod method,
    const std::optional<Hash> expectedHash,
    Value & v,
    const PathSet & context)
{
<<<<<<< HEAD
    const auto path = evalSettings.pureEval && expectedHash ?
        path_ :
        state.checkSourcePath(path_);
    PathFilter filter = filterFun ? ([&](const Path & path) {
        auto st = lstat(path);

        /* Call the filter function.  The first argument is the path,
           the second is a string indicating the type of the file. */
        Value arg1;
        mkString(arg1, path);

        Value fun2;
        state.callFunction(*filterFun, arg1, fun2, noPos);

        Value arg2;
        mkString(arg2,
            S_ISREG(st.st_mode) ? "regular" :
            S_ISDIR(st.st_mode) ? "directory" :
            S_ISLNK(st.st_mode) ? "symlink" :
            "unknown" /* not supported, will fail! */);

        Value res;
        state.callFunction(fun2, arg2, res, noPos);

        return state.forceBool(res, pos);
    }) : defaultPathFilter;

    std::optional<StorePath> expectedStorePath;
    if (expectedHash)
        expectedStorePath = state.store->makeFixedOutputPath(name, FixedOutputInfo {
            {
                .method = method,
                .hash = *expectedHash,
            },
            {},
        });
    Path dstPath;
    if (!expectedHash || !state.store->isValidPath(*expectedStorePath)) {
        dstPath = state.store->printStorePath(settings.readOnlyMode
            ? state.store->computeStorePathForPath(name, path, method, htSHA256, filter).first
            : state.store->addToStore(name, path, method, htSHA256, filter, state.repair));
        if (expectedHash && expectedStorePath != state.store->parseStorePath(dstPath))
            throw Error("store path mismatch in (possibly filtered) path added from '%s'", path);
    } else
        dstPath = state.store->printStorePath(*expectedStorePath);
=======
    try {
        // FIXME: handle CA derivation outputs (where path needs to
        // be rewritten to the actual output).
        auto rewrites = state.realiseContext(context);
        path = state.toRealPath(rewriteStrings(path, rewrites), context);

        StorePathSet refs;

        if (state.store->isInStore(path)) {
            try {
                auto [storePath, subPath] = state.store->toStorePath(path);
                // FIXME: we should scanForReferences on the path before adding it
                refs = state.store->queryPathInfo(storePath)->references;
                path = state.store->toRealPath(storePath) + subPath;
            } catch (Error &) { // FIXME: should be InvalidPathError
            }
        }
>>>>>>> 4d981439

        path = evalSettings.pureEval && expectedHash
            ? path
            : state.checkSourcePath(path);

        PathFilter filter = filterFun ? ([&](const Path & path) {
            auto st = lstat(path);

            /* Call the filter function.  The first argument is the path,
               the second is a string indicating the type of the file. */
            Value arg1;
            arg1.mkString(path);

            Value arg2;
            arg2.mkString(
                S_ISREG(st.st_mode) ? "regular" :
                S_ISDIR(st.st_mode) ? "directory" :
                S_ISLNK(st.st_mode) ? "symlink" :
                "unknown" /* not supported, will fail! */);

            Value * args []{&arg1, &arg2};
            Value res;
            state.callFunction(*filterFun, 2, args, res, pos);

            return state.forceBool(res, pos);
        }) : defaultPathFilter;

        std::optional<StorePath> expectedStorePath;
        if (expectedHash)
            expectedStorePath = state.store->makeFixedOutputPath(method, *expectedHash, name);

        if (!expectedHash || !state.store->isValidPath(*expectedStorePath)) {
            StorePath dstPath = settings.readOnlyMode
                ? state.store->computeStorePathForPath(name, path, method, htSHA256, filter).first
                : state.store->addToStore(name, path, method, htSHA256, filter, state.repair, refs);
            if (expectedHash && expectedStorePath != dstPath)
                throw Error("store path mismatch in (possibly filtered) path added from '%s'", path);
            state.allowAndSetStorePathString(dstPath, v);
        } else
            state.allowAndSetStorePathString(*expectedStorePath, v);
    } catch (Error & e) {
        e.addTrace(pos, "while adding path '%s'", path);
        throw;
    }
}


static void prim_filterSource(EvalState & state, const Pos & pos, Value * * args, Value & v)
{
    PathSet context;
    Path path = state.coerceToPath(pos, *args[1], context);

    state.forceValue(*args[0], pos);
    if (args[0]->type() != nFunction)
        throw TypeError({
            .msg = hintfmt(
                "first argument in call to 'filterSource' is not a function but %1%",
                showType(*args[0])),
            .errPos = pos
        });

    addPath(state, pos, std::string(baseNameOf(path)), path, args[0], FileIngestionMethod::Recursive, std::nullopt, v, context);
}

static RegisterPrimOp primop_filterSource({
    .name = "__filterSource",
    .args = {"e1", "e2"},
    .doc = R"(
      > **Warning**
      >
      > `filterSource` should not be used to filter store paths. Since
      > `filterSource` uses the name of the input directory while naming
      > the output directory, doing so will produce a directory name in
      > the form of `<hash2>-<hash>-<name>`, where `<hash>-<name>` is
      > the name of the input directory. Since `<hash>` depends on the
      > unfiltered directory, the name of the output directory will
      > indirectly depend on files that are filtered out by the
      > function. This will trigger a rebuild even when a filtered out
      > file is changed. Use `builtins.path` instead, which allows
      > specifying the name of the output directory.

      This function allows you to copy sources into the Nix store while
      filtering certain files. For instance, suppose that you want to use
      the directory `source-dir` as an input to a Nix expression, e.g.

      ```nix
      stdenv.mkDerivation {
        ...
        src = ./source-dir;
      }
      ```

      However, if `source-dir` is a Subversion working copy, then all
      those annoying `.svn` subdirectories will also be copied to the
      store. Worse, the contents of those directories may change a lot,
      causing lots of spurious rebuilds. With `filterSource` you can
      filter out the `.svn` directories:

      ```nix
      src = builtins.filterSource
        (path: type: type != "directory" || baseNameOf path != ".svn")
        ./source-dir;
      ```

      Thus, the first argument *e1* must be a predicate function that is
      called for each regular file, directory or symlink in the source
      tree *e2*. If the function returns `true`, the file is copied to the
      Nix store, otherwise it is omitted. The function is called with two
      arguments. The first is the full path of the file. The second is a
      string that identifies the type of the file, which is either
      `"regular"`, `"directory"`, `"symlink"` or `"unknown"` (for other
      kinds of files such as device nodes or fifos — but note that those
      cannot be copied to the Nix store, so if the predicate returns
      `true` for them, the copy will fail). If you exclude a directory,
      the entire corresponding subtree of *e2* will be excluded.
    )",
    .fun = prim_filterSource,
});

static void prim_path(EvalState & state, const Pos & pos, Value * * args, Value & v)
{
    state.forceAttrs(*args[0], pos);
    Path path;
    std::string name;
    Value * filterFun = nullptr;
    auto method = FileIngestionMethod::Recursive;
    std::optional<Hash> expectedHash;
    PathSet context;

    for (auto & attr : *args[0]->attrs) {
        auto & n(attr.name);
        if (n == "path")
            path = state.coerceToPath(*attr.pos, *attr.value, context);
        else if (attr.name == state.sName)
            name = state.forceStringNoCtx(*attr.value, *attr.pos);
        else if (n == "filter") {
            state.forceValue(*attr.value, pos);
            filterFun = attr.value;
        } else if (n == "recursive")
            method = FileIngestionMethod { state.forceBool(*attr.value, *attr.pos) };
        else if (n == "sha256")
            expectedHash = newHashAllowEmpty(state.forceStringNoCtx(*attr.value, *attr.pos), htSHA256);
        else
            throw EvalError({
                .msg = hintfmt("unsupported argument '%1%' to 'addPath'", attr.name),
                .errPos = *attr.pos
            });
    }
    if (path.empty())
        throw EvalError({
            .msg = hintfmt("'path' required"),
            .errPos = pos
        });
    if (name.empty())
        name = baseNameOf(path);

    addPath(state, pos, name, path, filterFun, method, expectedHash, v, context);
}

static RegisterPrimOp primop_path({
    .name = "__path",
    .args = {"args"},
    .doc = R"(
      An enrichment of the built-in path type, based on the attributes
      present in *args*. All are optional except `path`:

        - path\
          The underlying path.

        - name\
          The name of the path when added to the store. This can used to
          reference paths that have nix-illegal characters in their names,
          like `@`.

        - filter\
          A function of the type expected by `builtins.filterSource`,
          with the same semantics.

        - recursive\
          When `false`, when `path` is added to the store it is with a
          flat hash, rather than a hash of the NAR serialization of the
          file. Thus, `path` must refer to a regular file, not a
          directory. This allows similar behavior to `fetchurl`. Defaults
          to `true`.

        - sha256\
          When provided, this is the expected hash of the file at the
          path. Evaluation will fail if the hash is incorrect, and
          providing a hash allows `builtins.path` to be used even when the
          `pure-eval` nix config option is on.
    )",
    .fun = prim_path,
});


/*************************************************************
 * Sets
 *************************************************************/


/* Return the names of the attributes in a set as a sorted list of
   strings. */
static void prim_attrNames(EvalState & state, const Pos & pos, Value * * args, Value & v)
{
    state.forceAttrs(*args[0], pos);

    state.mkList(v, args[0]->attrs->size());

    size_t n = 0;
    for (auto & i : *args[0]->attrs)
        (v.listElems()[n++] = state.allocValue())->mkString(i.name);

    std::sort(v.listElems(), v.listElems() + n,
              [](Value * v1, Value * v2) { return strcmp(v1->string.s, v2->string.s) < 0; });
}

static RegisterPrimOp primop_attrNames({
    .name = "__attrNames",
    .args = {"set"},
    .doc = R"(
      Return the names of the attributes in the set *set* in an
      alphabetically sorted list. For instance, `builtins.attrNames { y
      = 1; x = "foo"; }` evaluates to `[ "x" "y" ]`.
    )",
    .fun = prim_attrNames,
});

/* Return the values of the attributes in a set as a list, in the same
   order as attrNames. */
static void prim_attrValues(EvalState & state, const Pos & pos, Value * * args, Value & v)
{
    state.forceAttrs(*args[0], pos);

    state.mkList(v, args[0]->attrs->size());

    unsigned int n = 0;
    for (auto & i : *args[0]->attrs)
        v.listElems()[n++] = (Value *) &i;

    std::sort(v.listElems(), v.listElems() + n,
        [](Value * v1, Value * v2) {
            std::string_view s1 = ((Attr *) v1)->name, s2 = ((Attr *) v2)->name;
            return s1 < s2;
        });

    for (unsigned int i = 0; i < n; ++i)
        v.listElems()[i] = ((Attr *) v.listElems()[i])->value;
}

static RegisterPrimOp primop_attrValues({
    .name = "__attrValues",
    .args = {"set"},
    .doc = R"(
      Return the values of the attributes in the set *set* in the order
      corresponding to the sorted attribute names.
    )",
    .fun = prim_attrValues,
});

/* Dynamic version of the `.' operator. */
void prim_getAttr(EvalState & state, const Pos & pos, Value * * args, Value & v)
{
    auto attr = state.forceStringNoCtx(*args[0], pos);
    state.forceAttrs(*args[1], pos);
    Bindings::iterator i = getAttr(
        state,
        "getAttr",
        state.symbols.create(attr),
        args[1]->attrs,
        pos
    );
    // !!! add to stack trace?
    if (state.countCalls && *i->pos != noPos) state.attrSelects[*i->pos]++;
    state.forceValue(*i->value, pos);
    v = *i->value;
}

static RegisterPrimOp primop_getAttr({
    .name = "__getAttr",
    .args = {"s", "set"},
    .doc = R"(
      `getAttr` returns the attribute named *s* from *set*. Evaluation
      aborts if the attribute doesn’t exist. This is a dynamic version of
      the `.` operator, since *s* is an expression rather than an
      identifier.
    )",
    .fun = prim_getAttr,
});

/* Return position information of the specified attribute. */
static void prim_unsafeGetAttrPos(EvalState & state, const Pos & pos, Value * * args, Value & v)
{
    auto attr = state.forceStringNoCtx(*args[0], pos);
    state.forceAttrs(*args[1], pos);
    Bindings::iterator i = args[1]->attrs->find(state.symbols.create(attr));
    if (i == args[1]->attrs->end())
        v.mkNull();
    else
        state.mkPos(v, i->pos);
}

static RegisterPrimOp primop_unsafeGetAttrPos(RegisterPrimOp::Info {
    .name = "__unsafeGetAttrPos",
    .arity = 2,
    .fun = prim_unsafeGetAttrPos,
});

/* Dynamic version of the `?' operator. */
static void prim_hasAttr(EvalState & state, const Pos & pos, Value * * args, Value & v)
{
    auto attr = state.forceStringNoCtx(*args[0], pos);
    state.forceAttrs(*args[1], pos);
    v.mkBool(args[1]->attrs->find(state.symbols.create(attr)) != args[1]->attrs->end());
}

static RegisterPrimOp primop_hasAttr({
    .name = "__hasAttr",
    .args = {"s", "set"},
    .doc = R"(
      `hasAttr` returns `true` if *set* has an attribute named *s*, and
      `false` otherwise. This is a dynamic version of the `?` operator,
      since *s* is an expression rather than an identifier.
    )",
    .fun = prim_hasAttr,
});

/* Determine whether the argument is a set. */
static void prim_isAttrs(EvalState & state, const Pos & pos, Value * * args, Value & v)
{
    state.forceValue(*args[0], pos);
    v.mkBool(args[0]->type() == nAttrs);
}

static RegisterPrimOp primop_isAttrs({
    .name = "__isAttrs",
    .args = {"e"},
    .doc = R"(
      Return `true` if *e* evaluates to a set, and `false` otherwise.
    )",
    .fun = prim_isAttrs,
});

static void prim_removeAttrs(EvalState & state, const Pos & pos, Value * * args, Value & v)
{
    state.forceAttrs(*args[0], pos);
    state.forceList(*args[1], pos);

    /* Get the attribute names to be removed.
       We keep them as Attrs instead of Symbols so std::set_difference
       can be used to remove them from attrs[0]. */
    boost::container::small_vector<Attr, 64> names;
    names.reserve(args[1]->listSize());
    for (auto elem : args[1]->listItems()) {
        state.forceStringNoCtx(*elem, pos);
        names.emplace_back(state.symbols.create(elem->string.s), nullptr);
    }
    std::sort(names.begin(), names.end());

    /* Copy all attributes not in that set.  Note that we don't need
       to sort v.attrs because it's a subset of an already sorted
       vector. */
    auto attrs = state.buildBindings(args[0]->attrs->size());
    std::set_difference(
        args[0]->attrs->begin(), args[0]->attrs->end(),
        names.begin(), names.end(),
        std::back_inserter(attrs));
    v.mkAttrs(attrs.alreadySorted());
}

static RegisterPrimOp primop_removeAttrs({
    .name = "removeAttrs",
    .args = {"set", "list"},
    .doc = R"(
      Remove the attributes listed in *list* from *set*. The attributes
      don’t have to exist in *set*. For instance,

      ```nix
      removeAttrs { x = 1; y = 2; z = 3; } [ "a" "x" "z" ]
      ```

      evaluates to `{ y = 2; }`.
    )",
    .fun = prim_removeAttrs,
});

/* Builds a set from a list specifying (name, value) pairs.  To be
   precise, a list [{name = "name1"; value = value1;} ... {name =
   "nameN"; value = valueN;}] is transformed to {name1 = value1;
   ... nameN = valueN;}.  In case of duplicate occurrences of the same
   name, the first takes precedence. */
static void prim_listToAttrs(EvalState & state, const Pos & pos, Value * * args, Value & v)
{
    state.forceList(*args[0], pos);

    auto attrs = state.buildBindings(args[0]->listSize());

    std::set<Symbol> seen;

    for (auto v2 : args[0]->listItems()) {
        state.forceAttrs(*v2, pos);

        Bindings::iterator j = getAttr(
            state,
            "listToAttrs",
            state.sName,
            v2->attrs,
            pos
        );

        auto name = state.forceStringNoCtx(*j->value, *j->pos);

        Symbol sym = state.symbols.create(name);
        if (seen.insert(sym).second) {
            Bindings::iterator j2 = getAttr(
                state,
                "listToAttrs",
                state.sValue,
                v2->attrs,
                pos
            );
            attrs.insert(sym, j2->value, j2->pos);
        }
    }

    v.mkAttrs(attrs);
}

static RegisterPrimOp primop_listToAttrs({
    .name = "__listToAttrs",
    .args = {"e"},
    .doc = R"(
      Construct a set from a list specifying the names and values of each
      attribute. Each element of the list should be a set consisting of a
      string-valued attribute `name` specifying the name of the attribute,
      and an attribute `value` specifying its value. Example:

      ```nix
      builtins.listToAttrs
        [ { name = "foo"; value = 123; }
          { name = "bar"; value = 456; }
        ]
      ```

      evaluates to

      ```nix
      { foo = 123; bar = 456; }
      ```
    )",
    .fun = prim_listToAttrs,
});

static void prim_intersectAttrs(EvalState & state, const Pos & pos, Value * * args, Value & v)
{
    state.forceAttrs(*args[0], pos);
    state.forceAttrs(*args[1], pos);

    auto attrs = state.buildBindings(std::min(args[0]->attrs->size(), args[1]->attrs->size()));

    for (auto & i : *args[0]->attrs) {
        Bindings::iterator j = args[1]->attrs->find(i.name);
        if (j != args[1]->attrs->end())
            attrs.insert(*j);
    }

    v.mkAttrs(attrs.alreadySorted());
}

static RegisterPrimOp primop_intersectAttrs({
    .name = "__intersectAttrs",
    .args = {"e1", "e2"},
    .doc = R"(
      Return a set consisting of the attributes in the set *e2* that also
      exist in the set *e1*.
    )",
    .fun = prim_intersectAttrs,
});

static void prim_catAttrs(EvalState & state, const Pos & pos, Value * * args, Value & v)
{
    Symbol attrName = state.symbols.create(state.forceStringNoCtx(*args[0], pos));
    state.forceList(*args[1], pos);

    Value * res[args[1]->listSize()];
    unsigned int found = 0;

    for (auto v2 : args[1]->listItems()) {
        state.forceAttrs(*v2, pos);
        Bindings::iterator i = v2->attrs->find(attrName);
        if (i != v2->attrs->end())
            res[found++] = i->value;
    }

    state.mkList(v, found);
    for (unsigned int n = 0; n < found; ++n)
        v.listElems()[n] = res[n];
}

static RegisterPrimOp primop_catAttrs({
    .name = "__catAttrs",
    .args = {"attr", "list"},
    .doc = R"(
      Collect each attribute named *attr* from a list of attribute
      sets.  Attrsets that don't contain the named attribute are
      ignored. For example,

      ```nix
      builtins.catAttrs "a" [{a = 1;} {b = 0;} {a = 2;}]
      ```

      evaluates to `[1 2]`.
    )",
    .fun = prim_catAttrs,
});

static void prim_functionArgs(EvalState & state, const Pos & pos, Value * * args, Value & v)
{
    state.forceValue(*args[0], pos);
    if (args[0]->isPrimOpApp() || args[0]->isPrimOp()) {
        v.mkAttrs(&state.emptyBindings);
        return;
    }
    if (!args[0]->isLambda())
        throw TypeError({
            .msg = hintfmt("'functionArgs' requires a function"),
            .errPos = pos
        });

    if (!args[0]->lambda.fun->hasFormals()) {
        v.mkAttrs(&state.emptyBindings);
        return;
    }

    auto attrs = state.buildBindings(args[0]->lambda.fun->formals->formals.size());
    for (auto & i : args[0]->lambda.fun->formals->formals)
        // !!! should optimise booleans (allocate only once)
        attrs.alloc(i.name, ptr(&i.pos)).mkBool(i.def);
    v.mkAttrs(attrs);
}

static RegisterPrimOp primop_functionArgs({
    .name = "__functionArgs",
    .args = {"f"},
    .doc = R"(
      Return a set containing the names of the formal arguments expected
      by the function *f*. The value of each attribute is a Boolean
      denoting whether the corresponding argument has a default value. For
      instance, `functionArgs ({ x, y ? 123}: ...) = { x = false; y =
      true; }`.

      "Formal argument" here refers to the attributes pattern-matched by
      the function. Plain lambdas are not included, e.g. `functionArgs (x:
      ...) = { }`.
    )",
    .fun = prim_functionArgs,
});

/*  */
static void prim_mapAttrs(EvalState & state, const Pos & pos, Value * * args, Value & v)
{
    state.forceAttrs(*args[1], pos);

    auto attrs = state.buildBindings(args[1]->attrs->size());

    for (auto & i : *args[1]->attrs) {
        Value * vName = state.allocValue();
        Value * vFun2 = state.allocValue();
        vName->mkString(i.name);
        vFun2->mkApp(args[0], vName);
        attrs.alloc(i.name).mkApp(vFun2, i.value);
    }

    v.mkAttrs(attrs.alreadySorted());
}

static RegisterPrimOp primop_mapAttrs({
    .name = "__mapAttrs",
    .args = {"f", "attrset"},
    .doc = R"(
      Apply function *f* to every element of *attrset*. For example,

      ```nix
      builtins.mapAttrs (name: value: value * 10) { a = 1; b = 2; }
      ```

      evaluates to `{ a = 10; b = 20; }`.
    )",
    .fun = prim_mapAttrs,
});

static void prim_zipAttrsWith(EvalState & state, const Pos & pos, Value * * args, Value & v)
{
    // we will first count how many values are present for each given key.
    // we then allocate a single attrset and pre-populate it with lists of
    // appropriate sizes, stash the pointers to the list elements of each,
    // and populate the lists. after that we replace the list in the every
    // attribute with the merge function application. this way we need not
    // use (slightly slower) temporary storage the GC does not know about.

    std::map<Symbol, std::pair<size_t, Value * *>> attrsSeen;

    state.forceFunction(*args[0], pos);
    state.forceList(*args[1], pos);
    const auto listSize = args[1]->listSize();
    const auto listElems = args[1]->listElems();

    for (unsigned int n = 0; n < listSize; ++n) {
        Value * vElem = listElems[n];
        try {
            state.forceAttrs(*vElem, noPos);
            for (auto & attr : *vElem->attrs)
                attrsSeen[attr.name].first++;
        } catch (TypeError & e) {
            e.addTrace(pos, hintfmt("while invoking '%s'", "zipAttrsWith"));
            throw;
        }
    }

    auto attrs = state.buildBindings(attrsSeen.size());
    for (auto & [sym, elem] : attrsSeen) {
        auto & list = attrs.alloc(sym);
        state.mkList(list, elem.first);
        elem.second = list.listElems();
    }
    v.mkAttrs(attrs.alreadySorted());

    for (unsigned int n = 0; n < listSize; ++n) {
        Value * vElem = listElems[n];
        for (auto & attr : *vElem->attrs)
            *attrsSeen[attr.name].second++ = attr.value;
    }

    for (auto & attr : *v.attrs) {
        auto name = state.allocValue();
        name->mkString(attr.name);
        auto call1 = state.allocValue();
        call1->mkApp(args[0], name);
        auto call2 = state.allocValue();
        call2->mkApp(call1, attr.value);
        attr.value = call2;
    }
}

static RegisterPrimOp primop_zipAttrsWith({
    .name = "__zipAttrsWith",
    .args = {"f", "list"},
    .doc = R"(
      Transpose a list of attribute sets into an attribute set of lists,
      then apply `mapAttrs`.

      `f` receives two arguments: the attribute name and a non-empty
      list of all values encountered for that attribute name.

      The result is an attribute set where the attribute names are the
      union of the attribute names in each element of `list`. The attribute
      values are the return values of `f`.

      ```nix
      builtins.zipAttrsWith
        (name: values: { inherit name values; })
        [ { a = "x"; } { a = "y"; b = "z"; } ]
      ```

      evaluates to

      ```
      {
        a = { name = "a"; values = [ "x" "y" ]; };
        b = { name = "b"; values = [ "z" ]; };
      }
      ```
    )",
    .fun = prim_zipAttrsWith,
});


/*************************************************************
 * Lists
 *************************************************************/


/* Determine whether the argument is a list. */
static void prim_isList(EvalState & state, const Pos & pos, Value * * args, Value & v)
{
    state.forceValue(*args[0], pos);
    v.mkBool(args[0]->type() == nList);
}

static RegisterPrimOp primop_isList({
    .name = "__isList",
    .args = {"e"},
    .doc = R"(
      Return `true` if *e* evaluates to a list, and `false` otherwise.
    )",
    .fun = prim_isList,
});

static void elemAt(EvalState & state, const Pos & pos, Value & list, int n, Value & v)
{
    state.forceList(list, pos);
    if (n < 0 || (unsigned int) n >= list.listSize())
        throw Error({
            .msg = hintfmt("list index %1% is out of bounds", n),
            .errPos = pos
        });
    state.forceValue(*list.listElems()[n], pos);
    v = *list.listElems()[n];
}

/* Return the n-1'th element of a list. */
static void prim_elemAt(EvalState & state, const Pos & pos, Value * * args, Value & v)
{
    elemAt(state, pos, *args[0], state.forceInt(*args[1], pos), v);
}

static RegisterPrimOp primop_elemAt({
    .name = "__elemAt",
    .args = {"xs", "n"},
    .doc = R"(
      Return element *n* from the list *xs*. Elements are counted starting
      from 0. A fatal error occurs if the index is out of bounds.
    )",
    .fun = prim_elemAt,
});

/* Return the first element of a list. */
static void prim_head(EvalState & state, const Pos & pos, Value * * args, Value & v)
{
    elemAt(state, pos, *args[0], 0, v);
}

static RegisterPrimOp primop_head({
    .name = "__head",
    .args = {"list"},
    .doc = R"(
      Return the first element of a list; abort evaluation if the argument
      isn’t a list or is an empty list. You can test whether a list is
      empty by comparing it with `[]`.
    )",
    .fun = prim_head,
});

/* Return a list consisting of everything but the first element of
   a list.  Warning: this function takes O(n) time, so you probably
   don't want to use it!  */
static void prim_tail(EvalState & state, const Pos & pos, Value * * args, Value & v)
{
    state.forceList(*args[0], pos);
    if (args[0]->listSize() == 0)
        throw Error({
            .msg = hintfmt("'tail' called on an empty list"),
            .errPos = pos
        });

    state.mkList(v, args[0]->listSize() - 1);
    for (unsigned int n = 0; n < v.listSize(); ++n)
        v.listElems()[n] = args[0]->listElems()[n + 1];
}

static RegisterPrimOp primop_tail({
    .name = "__tail",
    .args = {"list"},
    .doc = R"(
      Return the second to last elements of a list; abort evaluation if
      the argument isn’t a list or is an empty list.

      > **Warning**
      >
      > This function should generally be avoided since it's inefficient:
      > unlike Haskell's `tail`, it takes O(n) time, so recursing over a
      > list by repeatedly calling `tail` takes O(n^2) time.
    )",
    .fun = prim_tail,
});

/* Apply a function to every element of a list. */
static void prim_map(EvalState & state, const Pos & pos, Value * * args, Value & v)
{
    state.forceList(*args[1], pos);

    state.mkList(v, args[1]->listSize());

    for (unsigned int n = 0; n < v.listSize(); ++n)
        (v.listElems()[n] = state.allocValue())->mkApp(
            args[0], args[1]->listElems()[n]);
}

static RegisterPrimOp primop_map({
    .name = "map",
    .args = {"f", "list"},
    .doc = R"(
      Apply the function *f* to each element in the list *list*. For
      example,

      ```nix
      map (x: "foo" + x) [ "bar" "bla" "abc" ]
      ```

      evaluates to `[ "foobar" "foobla" "fooabc" ]`.
    )",
    .fun = prim_map,
});

/* Filter a list using a predicate; that is, return a list containing
   every element from the list for which the predicate function
   returns true. */
static void prim_filter(EvalState & state, const Pos & pos, Value * * args, Value & v)
{
    state.forceFunction(*args[0], pos);
    state.forceList(*args[1], pos);

    // FIXME: putting this on the stack is risky.
    Value * vs[args[1]->listSize()];
    unsigned int k = 0;

    bool same = true;
    for (unsigned int n = 0; n < args[1]->listSize(); ++n) {
        Value res;
        state.callFunction(*args[0], *args[1]->listElems()[n], res, noPos);
        if (state.forceBool(res, pos))
            vs[k++] = args[1]->listElems()[n];
        else
            same = false;
    }

    if (same)
        v = *args[1];
    else {
        state.mkList(v, k);
        for (unsigned int n = 0; n < k; ++n) v.listElems()[n] = vs[n];
    }
}

static RegisterPrimOp primop_filter({
    .name = "__filter",
    .args = {"f", "list"},
    .doc = R"(
      Return a list consisting of the elements of *list* for which the
      function *f* returns `true`.
    )",
    .fun = prim_filter,
});

/* Return true if a list contains a given element. */
static void prim_elem(EvalState & state, const Pos & pos, Value * * args, Value & v)
{
    bool res = false;
    state.forceList(*args[1], pos);
    for (auto elem : args[1]->listItems())
        if (state.eqValues(*args[0], *elem)) {
            res = true;
            break;
        }
    v.mkBool(res);
}

static RegisterPrimOp primop_elem({
    .name = "__elem",
    .args = {"x", "xs"},
    .doc = R"(
      Return `true` if a value equal to *x* occurs in the list *xs*, and
      `false` otherwise.
    )",
    .fun = prim_elem,
});

/* Concatenate a list of lists. */
static void prim_concatLists(EvalState & state, const Pos & pos, Value * * args, Value & v)
{
    state.forceList(*args[0], pos);
    state.concatLists(v, args[0]->listSize(), args[0]->listElems(), pos);
}

static RegisterPrimOp primop_concatLists({
    .name = "__concatLists",
    .args = {"lists"},
    .doc = R"(
      Concatenate a list of lists into a single list.
    )",
    .fun = prim_concatLists,
});

/* Return the length of a list.  This is an O(1) time operation. */
static void prim_length(EvalState & state, const Pos & pos, Value * * args, Value & v)
{
    state.forceList(*args[0], pos);
    v.mkInt(args[0]->listSize());
}

static RegisterPrimOp primop_length({
    .name = "__length",
    .args = {"e"},
    .doc = R"(
      Return the length of the list *e*.
    )",
    .fun = prim_length,
});

/* Reduce a list by applying a binary operator, from left to
   right. The operator is applied strictly. */
static void prim_foldlStrict(EvalState & state, const Pos & pos, Value * * args, Value & v)
{
    state.forceFunction(*args[0], pos);
    state.forceList(*args[2], pos);

    if (args[2]->listSize()) {
        Value * vCur = args[1];

        for (auto [n, elem] : enumerate(args[2]->listItems())) {
            Value * vs []{vCur, elem};
            vCur = n == args[2]->listSize() - 1 ? &v : state.allocValue();
            state.callFunction(*args[0], 2, vs, *vCur, pos);
        }
        state.forceValue(v, pos);
    } else {
        state.forceValue(*args[1], pos);
        v = *args[1];
    }
}

static RegisterPrimOp primop_foldlStrict({
    .name = "__foldl'",
    .args = {"op", "nul", "list"},
    .doc = R"(
      Reduce a list by applying a binary operator, from left to right,
      e.g. `foldl' op nul [x0 x1 x2 ...] = op (op (op nul x0) x1) x2)
      ...`. The operator is applied strictly, i.e., its arguments are
      evaluated first. For example, `foldl' (x: y: x + y) 0 [1 2 3]`
      evaluates to 6.
    )",
    .fun = prim_foldlStrict,
});

static void anyOrAll(bool any, EvalState & state, const Pos & pos, Value * * args, Value & v)
{
    state.forceFunction(*args[0], pos);
    state.forceList(*args[1], pos);

    Value vTmp;
    for (auto elem : args[1]->listItems()) {
        state.callFunction(*args[0], *elem, vTmp, pos);
        bool res = state.forceBool(vTmp, pos);
        if (res == any) {
            v.mkBool(any);
            return;
        }
    }

    v.mkBool(!any);
}


static void prim_any(EvalState & state, const Pos & pos, Value * * args, Value & v)
{
    anyOrAll(true, state, pos, args, v);
}

static RegisterPrimOp primop_any({
    .name = "__any",
    .args = {"pred", "list"},
    .doc = R"(
      Return `true` if the function *pred* returns `true` for at least one
      element of *list*, and `false` otherwise.
    )",
    .fun = prim_any,
});

static void prim_all(EvalState & state, const Pos & pos, Value * * args, Value & v)
{
    anyOrAll(false, state, pos, args, v);
}

static RegisterPrimOp primop_all({
    .name = "__all",
    .args = {"pred", "list"},
    .doc = R"(
      Return `true` if the function *pred* returns `true` for all elements
      of *list*, and `false` otherwise.
    )",
    .fun = prim_all,
});

static void prim_genList(EvalState & state, const Pos & pos, Value * * args, Value & v)
{
    auto len = state.forceInt(*args[1], pos);

    if (len < 0)
        throw EvalError({
            .msg = hintfmt("cannot create list of size %1%", len),
            .errPos = pos
        });

    state.mkList(v, len);

    for (unsigned int n = 0; n < (unsigned int) len; ++n) {
        auto arg = state.allocValue();
        arg->mkInt(n);
        (v.listElems()[n] = state.allocValue())->mkApp(args[0], arg);
    }
}

static RegisterPrimOp primop_genList({
    .name = "__genList",
    .args = {"generator", "length"},
    .doc = R"(
      Generate list of size *length*, with each element *i* equal to the
      value returned by *generator* `i`. For example,

      ```nix
      builtins.genList (x: x * x) 5
      ```

      returns the list `[ 0 1 4 9 16 ]`.
    )",
    .fun = prim_genList,
});

static void prim_lessThan(EvalState & state, const Pos & pos, Value * * args, Value & v);


static void prim_sort(EvalState & state, const Pos & pos, Value * * args, Value & v)
{
    state.forceFunction(*args[0], pos);
    state.forceList(*args[1], pos);

    auto len = args[1]->listSize();
    state.mkList(v, len);
    for (unsigned int n = 0; n < len; ++n) {
        state.forceValue(*args[1]->listElems()[n], pos);
        v.listElems()[n] = args[1]->listElems()[n];
    }

    auto comparator = [&](Value * a, Value * b) {
        /* Optimization: if the comparator is lessThan, bypass
           callFunction. */
        if (args[0]->isPrimOp() && args[0]->primOp->fun == prim_lessThan)
            return CompareValues(state)(a, b);

        Value * vs[] = {a, b};
        Value vBool;
        state.callFunction(*args[0], 2, vs, vBool, pos);
        return state.forceBool(vBool, pos);
    };

    /* FIXME: std::sort can segfault if the comparator is not a strict
       weak ordering. What to do? std::stable_sort() seems more
       resilient, but no guarantees... */
    std::stable_sort(v.listElems(), v.listElems() + len, comparator);
}

static RegisterPrimOp primop_sort({
    .name = "__sort",
    .args = {"comparator", "list"},
    .doc = R"(
      Return *list* in sorted order. It repeatedly calls the function
      *comparator* with two elements. The comparator should return `true`
      if the first element is less than the second, and `false` otherwise.
      For example,

      ```nix
      builtins.sort builtins.lessThan [ 483 249 526 147 42 77 ]
      ```

      produces the list `[ 42 77 147 249 483 526 ]`.

      This is a stable sort: it preserves the relative order of elements
      deemed equal by the comparator.
    )",
    .fun = prim_sort,
});

static void prim_partition(EvalState & state, const Pos & pos, Value * * args, Value & v)
{
    state.forceFunction(*args[0], pos);
    state.forceList(*args[1], pos);

    auto len = args[1]->listSize();

    ValueVector right, wrong;

    for (unsigned int n = 0; n < len; ++n) {
        auto vElem = args[1]->listElems()[n];
        state.forceValue(*vElem, pos);
        Value res;
        state.callFunction(*args[0], *vElem, res, pos);
        if (state.forceBool(res, pos))
            right.push_back(vElem);
        else
            wrong.push_back(vElem);
    }

    auto attrs = state.buildBindings(2);

    auto & vRight = attrs.alloc(state.sRight);
    auto rsize = right.size();
    state.mkList(vRight, rsize);
    if (rsize)
        memcpy(vRight.listElems(), right.data(), sizeof(Value *) * rsize);

    auto & vWrong = attrs.alloc(state.sWrong);
    auto wsize = wrong.size();
    state.mkList(vWrong, wsize);
    if (wsize)
        memcpy(vWrong.listElems(), wrong.data(), sizeof(Value *) * wsize);

    v.mkAttrs(attrs);
}

static RegisterPrimOp primop_partition({
    .name = "__partition",
    .args = {"pred", "list"},
    .doc = R"(
      Given a predicate function *pred*, this function returns an
      attrset containing a list named `right`, containing the elements
      in *list* for which *pred* returned `true`, and a list named
      `wrong`, containing the elements for which it returned
      `false`. For example,

      ```nix
      builtins.partition (x: x > 10) [1 23 9 3 42]
      ```

      evaluates to

      ```nix
      { right = [ 23 42 ]; wrong = [ 1 9 3 ]; }
      ```
    )",
    .fun = prim_partition,
});

static void prim_groupBy(EvalState & state, const Pos & pos, Value * * args, Value & v)
{
    state.forceFunction(*args[0], pos);
    state.forceList(*args[1], pos);

    ValueVectorMap attrs;

    for (auto vElem : args[1]->listItems()) {
        Value res;
        state.callFunction(*args[0], *vElem, res, pos);
        auto name = state.forceStringNoCtx(res, pos);
        Symbol sym = state.symbols.create(name);
        auto vector = attrs.try_emplace(sym, ValueVector()).first;
        vector->second.push_back(vElem);
    }

    auto attrs2 = state.buildBindings(attrs.size());

    for (auto & i : attrs) {
        auto & list = attrs2.alloc(i.first);
        auto size = i.second.size();
        state.mkList(list, size);
        memcpy(list.listElems(), i.second.data(), sizeof(Value *) * size);
    }

    v.mkAttrs(attrs2.alreadySorted());
}

static RegisterPrimOp primop_groupBy({
    .name = "__groupBy",
    .args = {"f", "list"},
    .doc = R"(
      Groups elements of *list* together by the string returned from the
      function *f* called on each element. It returns an attribute set
      where each attribute value contains the elements of *list* that are
      mapped to the same corresponding attribute name returned by *f*.

      For example,

      ```nix
      builtins.groupBy (builtins.substring 0 1) ["foo" "bar" "baz"]
      ```

      evaluates to

      ```nix
      { b = [ "bar" "baz" ]; f = [ "foo" ]; }
      ```
    )",
    .fun = prim_groupBy,
});

static void prim_concatMap(EvalState & state, const Pos & pos, Value * * args, Value & v)
{
    state.forceFunction(*args[0], pos);
    state.forceList(*args[1], pos);
    auto nrLists = args[1]->listSize();

    Value lists[nrLists];
    size_t len = 0;

    for (unsigned int n = 0; n < nrLists; ++n) {
        Value * vElem = args[1]->listElems()[n];
        state.callFunction(*args[0], *vElem, lists[n], pos);
        try {
            state.forceList(lists[n], lists[n].determinePos(args[0]->determinePos(pos)));
        } catch (TypeError &e) {
            e.addTrace(pos, hintfmt("while invoking '%s'", "concatMap"));
            throw;
        }
        len += lists[n].listSize();
    }

    state.mkList(v, len);
    auto out = v.listElems();
    for (unsigned int n = 0, pos = 0; n < nrLists; ++n) {
        auto l = lists[n].listSize();
        if (l)
            memcpy(out + pos, lists[n].listElems(), l * sizeof(Value *));
        pos += l;
    }
}

static RegisterPrimOp primop_concatMap({
    .name = "__concatMap",
    .args = {"f", "list"},
    .doc = R"(
      This function is equivalent to `builtins.concatLists (map f list)`
      but is more efficient.
    )",
    .fun = prim_concatMap,
});


/*************************************************************
 * Integer arithmetic
 *************************************************************/


static void prim_add(EvalState & state, const Pos & pos, Value * * args, Value & v)
{
    state.forceValue(*args[0], pos);
    state.forceValue(*args[1], pos);
    if (args[0]->type() == nFloat || args[1]->type() == nFloat)
        v.mkFloat(state.forceFloat(*args[0], pos) + state.forceFloat(*args[1], pos));
    else
        v.mkInt(state.forceInt(*args[0], pos) + state.forceInt(*args[1], pos));
}

static RegisterPrimOp primop_add({
    .name = "__add",
    .args = {"e1", "e2"},
    .doc = R"(
      Return the sum of the numbers *e1* and *e2*.
    )",
    .fun = prim_add,
});

static void prim_sub(EvalState & state, const Pos & pos, Value * * args, Value & v)
{
    state.forceValue(*args[0], pos);
    state.forceValue(*args[1], pos);
    if (args[0]->type() == nFloat || args[1]->type() == nFloat)
        v.mkFloat(state.forceFloat(*args[0], pos) - state.forceFloat(*args[1], pos));
    else
        v.mkInt(state.forceInt(*args[0], pos) - state.forceInt(*args[1], pos));
}

static RegisterPrimOp primop_sub({
    .name = "__sub",
    .args = {"e1", "e2"},
    .doc = R"(
      Return the difference between the numbers *e1* and *e2*.
    )",
    .fun = prim_sub,
});

static void prim_mul(EvalState & state, const Pos & pos, Value * * args, Value & v)
{
    state.forceValue(*args[0], pos);
    state.forceValue(*args[1], pos);
    if (args[0]->type() == nFloat || args[1]->type() == nFloat)
        v.mkFloat(state.forceFloat(*args[0], pos) * state.forceFloat(*args[1], pos));
    else
        v.mkInt(state.forceInt(*args[0], pos) * state.forceInt(*args[1], pos));
}

static RegisterPrimOp primop_mul({
    .name = "__mul",
    .args = {"e1", "e2"},
    .doc = R"(
      Return the product of the numbers *e1* and *e2*.
    )",
    .fun = prim_mul,
});

static void prim_div(EvalState & state, const Pos & pos, Value * * args, Value & v)
{
    state.forceValue(*args[0], pos);
    state.forceValue(*args[1], pos);

    NixFloat f2 = state.forceFloat(*args[1], pos);
    if (f2 == 0)
        throw EvalError({
            .msg = hintfmt("division by zero"),
            .errPos = pos
        });

    if (args[0]->type() == nFloat || args[1]->type() == nFloat) {
        v.mkFloat(state.forceFloat(*args[0], pos) / state.forceFloat(*args[1], pos));
    } else {
        NixInt i1 = state.forceInt(*args[0], pos);
        NixInt i2 = state.forceInt(*args[1], pos);
        /* Avoid division overflow as it might raise SIGFPE. */
        if (i1 == std::numeric_limits<NixInt>::min() && i2 == -1)
            throw EvalError({
                .msg = hintfmt("overflow in integer division"),
                .errPos = pos
            });

        v.mkInt(i1 / i2);
    }
}

static RegisterPrimOp primop_div({
    .name = "__div",
    .args = {"e1", "e2"},
    .doc = R"(
      Return the quotient of the numbers *e1* and *e2*.
    )",
    .fun = prim_div,
});

static void prim_bitAnd(EvalState & state, const Pos & pos, Value * * args, Value & v)
{
    v.mkInt(state.forceInt(*args[0], pos) & state.forceInt(*args[1], pos));
}

static RegisterPrimOp primop_bitAnd({
    .name = "__bitAnd",
    .args = {"e1", "e2"},
    .doc = R"(
      Return the bitwise AND of the integers *e1* and *e2*.
    )",
    .fun = prim_bitAnd,
});

static void prim_bitOr(EvalState & state, const Pos & pos, Value * * args, Value & v)
{
    v.mkInt(state.forceInt(*args[0], pos) | state.forceInt(*args[1], pos));
}

static RegisterPrimOp primop_bitOr({
    .name = "__bitOr",
    .args = {"e1", "e2"},
    .doc = R"(
      Return the bitwise OR of the integers *e1* and *e2*.
    )",
    .fun = prim_bitOr,
});

static void prim_bitXor(EvalState & state, const Pos & pos, Value * * args, Value & v)
{
    v.mkInt(state.forceInt(*args[0], pos) ^ state.forceInt(*args[1], pos));
}

static RegisterPrimOp primop_bitXor({
    .name = "__bitXor",
    .args = {"e1", "e2"},
    .doc = R"(
      Return the bitwise XOR of the integers *e1* and *e2*.
    )",
    .fun = prim_bitXor,
});

static void prim_lessThan(EvalState & state, const Pos & pos, Value * * args, Value & v)
{
    state.forceValue(*args[0], pos);
    state.forceValue(*args[1], pos);
    CompareValues comp{state};
    v.mkBool(comp(args[0], args[1]));
}

static RegisterPrimOp primop_lessThan({
    .name = "__lessThan",
    .args = {"e1", "e2"},
    .doc = R"(
      Return `true` if the number *e1* is less than the number *e2*, and
      `false` otherwise. Evaluation aborts if either *e1* or *e2* does not
      evaluate to a number.
    )",
    .fun = prim_lessThan,
});


/*************************************************************
 * String manipulation
 *************************************************************/


/* Convert the argument to a string.  Paths are *not* copied to the
   store, so `toString /foo/bar' yields `"/foo/bar"', not
   `"/nix/store/whatever..."'. */
static void prim_toString(EvalState & state, const Pos & pos, Value * * args, Value & v)
{
    PathSet context;
    auto s = state.coerceToString(pos, *args[0], context, true, false);
    v.mkString(*s, context);
}

static RegisterPrimOp primop_toString({
    .name = "toString",
    .args = {"e"},
    .doc = R"(
      Convert the expression *e* to a string. *e* can be:

        - A string (in which case the string is returned unmodified).

        - A path (e.g., `toString /foo/bar` yields `"/foo/bar"`.

        - A set containing `{ __toString = self: ...; }` or `{ outPath = ...; }`.

        - An integer.

        - A list, in which case the string representations of its elements
          are joined with spaces.

        - A Boolean (`false` yields `""`, `true` yields `"1"`).

        - `null`, which yields the empty string.
    )",
    .fun = prim_toString,
});

/* `substring start len str' returns the substring of `str' starting
   at character position `min(start, stringLength str)' inclusive and
   ending at `min(start + len, stringLength str)'.  `start' must be
   non-negative. */
static void prim_substring(EvalState & state, const Pos & pos, Value * * args, Value & v)
{
    int start = state.forceInt(*args[0], pos);
    int len = state.forceInt(*args[1], pos);
    PathSet context;
    auto s = state.coerceToString(pos, *args[2], context);

    if (start < 0)
        throw EvalError({
            .msg = hintfmt("negative start position in 'substring'"),
            .errPos = pos
        });

    v.mkString((unsigned int) start >= s->size() ? "" : s->substr(start, len), context);
}

static RegisterPrimOp primop_substring({
    .name = "__substring",
    .args = {"start", "len", "s"},
    .doc = R"(
      Return the substring of *s* from character position *start*
      (zero-based) up to but not including *start + len*. If *start* is
      greater than the length of the string, an empty string is returned,
      and if *start + len* lies beyond the end of the string, only the
      substring up to the end of the string is returned. *start* must be
      non-negative. For example,

      ```nix
      builtins.substring 0 3 "nixos"
      ```

      evaluates to `"nix"`.
    )",
    .fun = prim_substring,
});

static void prim_stringLength(EvalState & state, const Pos & pos, Value * * args, Value & v)
{
    PathSet context;
    auto s = state.coerceToString(pos, *args[0], context);
    v.mkInt(s->size());
}

static RegisterPrimOp primop_stringLength({
    .name = "__stringLength",
    .args = {"e"},
    .doc = R"(
      Return the length of the string *e*. If *e* is not a string,
      evaluation is aborted.
    )",
    .fun = prim_stringLength,
});

/* Return the cryptographic hash of a string in base-16. */
static void prim_hashString(EvalState & state, const Pos & pos, Value * * args, Value & v)
{
    auto type = state.forceStringNoCtx(*args[0], pos);
    std::optional<HashType> ht = parseHashType(type);
    if (!ht)
        throw Error({
            .msg = hintfmt("unknown hash type '%1%'", type),
            .errPos = pos
        });

    PathSet context; // discarded
    auto s = state.forceString(*args[1], context, pos);

    v.mkString(hashString(*ht, s).to_string(Base16, false));
}

static RegisterPrimOp primop_hashString({
    .name = "__hashString",
    .args = {"type", "s"},
    .doc = R"(
      Return a base-16 representation of the cryptographic hash of string
      *s*. The hash algorithm specified by *type* must be one of `"md5"`,
      `"sha1"`, `"sha256"` or `"sha512"`.
    )",
    .fun = prim_hashString,
});

struct RegexCache
{
    // TODO use C++20 transparent comparison when available
    std::unordered_map<std::string_view, std::regex> cache;
    std::list<std::string> keys;

    std::regex get(std::string_view re)
    {
        auto it = cache.find(re);
        if (it != cache.end())
            return it->second;
        keys.emplace_back(re);
        return cache.emplace(keys.back(), std::regex(keys.back(), std::regex::extended)).first->second;
    }
};

std::shared_ptr<RegexCache> makeRegexCache()
{
    return std::make_shared<RegexCache>();
}

void prim_match(EvalState & state, const Pos & pos, Value * * args, Value & v)
{
    auto re = state.forceStringNoCtx(*args[0], pos);

    try {

        auto regex = state.regexCache->get(re);

        PathSet context;
        const auto str = state.forceString(*args[1], context, pos);

        std::cmatch match;
        if (!std::regex_match(str.begin(), str.end(), match, regex)) {
            v.mkNull();
            return;
        }

        // the first match is the whole string
        const size_t len = match.size() - 1;
        state.mkList(v, len);
        for (size_t i = 0; i < len; ++i) {
            if (!match[i+1].matched)
                (v.listElems()[i] = state.allocValue())->mkNull();
            else
                (v.listElems()[i] = state.allocValue())->mkString(match[i + 1].str());
        }

    } catch (std::regex_error &e) {
        if (e.code() == std::regex_constants::error_space) {
            // limit is _GLIBCXX_REGEX_STATE_LIMIT for libstdc++
            throw EvalError({
                .msg = hintfmt("memory limit exceeded by regular expression '%s'", re),
                .errPos = pos
            });
        } else {
            throw EvalError({
                .msg = hintfmt("invalid regular expression '%s'", re),
                .errPos = pos
            });
        }
    }
}

static RegisterPrimOp primop_match({
    .name = "__match",
    .args = {"regex", "str"},
    .doc = R"s(
      Returns a list if the [extended POSIX regular
      expression](http://pubs.opengroup.org/onlinepubs/9699919799/basedefs/V1_chap09.html#tag_09_04)
      *regex* matches *str* precisely, otherwise returns `null`. Each item
      in the list is a regex group.

      ```nix
      builtins.match "ab" "abc"
      ```

      Evaluates to `null`.

      ```nix
      builtins.match "abc" "abc"
      ```

      Evaluates to `[ ]`.

      ```nix
      builtins.match "a(b)(c)" "abc"
      ```

      Evaluates to `[ "b" "c" ]`.

      ```nix
      builtins.match "[[:space:]]+([[:upper:]]+)[[:space:]]+" "  FOO   "
      ```

      Evaluates to `[ "foo" ]`.
    )s",
    .fun = prim_match,
});

/* Split a string with a regular expression, and return a list of the
   non-matching parts interleaved by the lists of the matching groups. */
void prim_split(EvalState & state, const Pos & pos, Value * * args, Value & v)
{
    auto re = state.forceStringNoCtx(*args[0], pos);

    try {

        auto regex = state.regexCache->get(re);

        PathSet context;
        const auto str = state.forceString(*args[1], context, pos);

        auto begin = std::cregex_iterator(str.begin(), str.end(), regex);
        auto end = std::cregex_iterator();

        // Any matches results are surrounded by non-matching results.
        const size_t len = std::distance(begin, end);
        state.mkList(v, 2 * len + 1);
        size_t idx = 0;

        if (len == 0) {
            v.listElems()[idx++] = args[1];
            return;
        }

        for (auto i = begin; i != end; ++i) {
            assert(idx <= 2 * len + 1 - 3);
            auto match = *i;

            // Add a string for non-matched characters.
            (v.listElems()[idx++] = state.allocValue())->mkString(match.prefix().str());

            // Add a list for matched substrings.
            const size_t slen = match.size() - 1;
            auto elem = v.listElems()[idx++] = state.allocValue();

            // Start at 1, beacause the first match is the whole string.
            state.mkList(*elem, slen);
            for (size_t si = 0; si < slen; ++si) {
                if (!match[si + 1].matched)
                    (elem->listElems()[si] = state.allocValue())->mkNull();
                else
                    (elem->listElems()[si] = state.allocValue())->mkString(match[si + 1].str());
            }

            // Add a string for non-matched suffix characters.
            if (idx == 2 * len)
                (v.listElems()[idx++] = state.allocValue())->mkString(match.suffix().str());
        }

        assert(idx == 2 * len + 1);

    } catch (std::regex_error &e) {
        if (e.code() == std::regex_constants::error_space) {
            // limit is _GLIBCXX_REGEX_STATE_LIMIT for libstdc++
            throw EvalError({
                .msg = hintfmt("memory limit exceeded by regular expression '%s'", re),
                .errPos = pos
            });
        } else {
            throw EvalError({
                .msg = hintfmt("invalid regular expression '%s'", re),
                .errPos = pos
            });
        }
    }
}

static RegisterPrimOp primop_split({
    .name = "__split",
    .args = {"regex", "str"},
    .doc = R"s(
      Returns a list composed of non matched strings interleaved with the
      lists of the [extended POSIX regular
      expression](http://pubs.opengroup.org/onlinepubs/9699919799/basedefs/V1_chap09.html#tag_09_04)
      *regex* matches of *str*. Each item in the lists of matched
      sequences is a regex group.

      ```nix
      builtins.split "(a)b" "abc"
      ```

      Evaluates to `[ "" [ "a" ] "c" ]`.

      ```nix
      builtins.split "([ac])" "abc"
      ```

      Evaluates to `[ "" [ "a" ] "b" [ "c" ] "" ]`.

      ```nix
      builtins.split "(a)|(c)" "abc"
      ```

      Evaluates to `[ "" [ "a" null ] "b" [ null "c" ] "" ]`.

      ```nix
      builtins.split "([[:upper:]]+)" "  FOO   "
      ```

      Evaluates to `[ " " [ "FOO" ] " " ]`.
    )s",
    .fun = prim_split,
});

static void prim_concatStringsSep(EvalState & state, const Pos & pos, Value * * args, Value & v)
{
    PathSet context;

    auto sep = state.forceString(*args[0], context, pos);
    state.forceList(*args[1], pos);

    std::string res;
    res.reserve((args[1]->listSize() + 32) * sep.size());
    bool first = true;

    for (auto elem : args[1]->listItems()) {
        if (first) first = false; else res += sep;
        res += *state.coerceToString(pos, *elem, context);
    }

    v.mkString(res, context);
}

static RegisterPrimOp primop_concatStringsSep({
    .name = "__concatStringsSep",
    .args = {"separator", "list"},
    .doc = R"(
      Concatenate a list of strings with a separator between each
      element, e.g. `concatStringsSep "/" ["usr" "local" "bin"] ==
      "usr/local/bin"`.
    )",
    .fun = prim_concatStringsSep,
});

static void prim_replaceStrings(EvalState & state, const Pos & pos, Value * * args, Value & v)
{
    state.forceList(*args[0], pos);
    state.forceList(*args[1], pos);
    if (args[0]->listSize() != args[1]->listSize())
        throw EvalError({
            .msg = hintfmt("'from' and 'to' arguments to 'replaceStrings' have different lengths"),
            .errPos = pos
        });

    std::vector<std::string> from;
    from.reserve(args[0]->listSize());
    for (auto elem : args[0]->listItems())
        from.emplace_back(state.forceString(*elem, pos));

    std::vector<std::pair<std::string, PathSet>> to;
    to.reserve(args[1]->listSize());
    for (auto elem : args[1]->listItems()) {
        PathSet ctx;
        auto s = state.forceString(*elem, ctx, pos);
        to.emplace_back(s, std::move(ctx));
    }

    PathSet context;
    auto s = state.forceString(*args[2], context, pos);

    std::string res;
    // Loops one past last character to handle the case where 'from' contains an empty string.
    for (size_t p = 0; p <= s.size(); ) {
        bool found = false;
        auto i = from.begin();
        auto j = to.begin();
        for (; i != from.end(); ++i, ++j)
            if (s.compare(p, i->size(), *i) == 0) {
                found = true;
                res += j->first;
                if (i->empty()) {
                    if (p < s.size())
                        res += s[p];
                    p++;
                } else {
                    p += i->size();
                }
                for (auto& path : j->second)
                    context.insert(path);
                j->second.clear();
                break;
            }
        if (!found) {
            if (p < s.size())
                res += s[p];
            p++;
        }
    }

    v.mkString(res, context);
}

static RegisterPrimOp primop_replaceStrings({
    .name = "__replaceStrings",
    .args = {"from", "to", "s"},
    .doc = R"(
      Given string *s*, replace every occurrence of the strings in *from*
      with the corresponding string in *to*. For example,

      ```nix
      builtins.replaceStrings ["oo" "a"] ["a" "i"] "foobar"
      ```

      evaluates to `"fabir"`.
    )",
    .fun = prim_replaceStrings,
});


/*************************************************************
 * Versions
 *************************************************************/


static void prim_parseDrvName(EvalState & state, const Pos & pos, Value * * args, Value & v)
{
    auto name = state.forceStringNoCtx(*args[0], pos);
    DrvName parsed(name);
    auto attrs = state.buildBindings(2);
    attrs.alloc(state.sName).mkString(parsed.name);
    attrs.alloc("version").mkString(parsed.version);
    v.mkAttrs(attrs);
}

static RegisterPrimOp primop_parseDrvName({
    .name = "__parseDrvName",
    .args = {"s"},
    .doc = R"(
      Split the string *s* into a package name and version. The package
      name is everything up to but not including the first dash followed
      by a digit, and the version is everything following that dash. The
      result is returned in a set `{ name, version }`. Thus,
      `builtins.parseDrvName "nix-0.12pre12876"` returns `{ name =
      "nix"; version = "0.12pre12876"; }`.
    )",
    .fun = prim_parseDrvName,
});

static void prim_compareVersions(EvalState & state, const Pos & pos, Value * * args, Value & v)
{
    auto version1 = state.forceStringNoCtx(*args[0], pos);
    auto version2 = state.forceStringNoCtx(*args[1], pos);
    v.mkInt(compareVersions(version1, version2));
}

static RegisterPrimOp primop_compareVersions({
    .name = "__compareVersions",
    .args = {"s1", "s2"},
    .doc = R"(
      Compare two strings representing versions and return `-1` if
      version *s1* is older than version *s2*, `0` if they are the same,
      and `1` if *s1* is newer than *s2*. The version comparison
      algorithm is the same as the one used by [`nix-env
      -u`](../command-ref/nix-env.md#operation---upgrade).
    )",
    .fun = prim_compareVersions,
});

static void prim_splitVersion(EvalState & state, const Pos & pos, Value * * args, Value & v)
{
    auto version = state.forceStringNoCtx(*args[0], pos);
    auto iter = version.cbegin();
    Strings components;
    while (iter != version.cend()) {
        auto component = nextComponent(iter, version.cend());
        if (component.empty())
            break;
        components.emplace_back(component);
    }
    state.mkList(v, components.size());
    for (const auto & [n, component] : enumerate(components))
        (v.listElems()[n] = state.allocValue())->mkString(std::move(component));
}

static RegisterPrimOp primop_splitVersion({
    .name = "__splitVersion",
    .args = {"s"},
    .doc = R"(
      Split a string representing a version into its components, by the
      same version splitting logic underlying the version comparison in
      [`nix-env -u`](../command-ref/nix-env.md#operation---upgrade).
    )",
    .fun = prim_splitVersion,
});


/*************************************************************
 * Primop registration
 *************************************************************/


RegisterPrimOp::PrimOps * RegisterPrimOp::primOps;


RegisterPrimOp::RegisterPrimOp(std::string name, size_t arity, PrimOpFun fun)
{
    if (!primOps) primOps = new PrimOps;
    primOps->push_back({
        .name = name,
        .args = {},
        .arity = arity,
        .fun = fun
    });
}


RegisterPrimOp::RegisterPrimOp(Info && info)
{
    if (!primOps) primOps = new PrimOps;
    primOps->push_back(std::move(info));
}


void EvalState::createBaseEnv()
{
    baseEnv.up = 0;

    /* Add global constants such as `true' to the base environment. */
    Value v;

    /* `builtins' must be first! */
    v.mkAttrs(buildBindings(128).finish());
    addConstant("builtins", v);

    v.mkBool(true);
    addConstant("true", v);

    v.mkBool(false);
    addConstant("false", v);

    v.mkNull();
    addConstant("null", v);

    if (!evalSettings.pureEval) {
        v.mkInt(time(0));
        addConstant("__currentTime", v);

        v.mkString(settings.thisSystem.get());
        addConstant("__currentSystem", v);
    }

    v.mkString(nixVersion);
    addConstant("__nixVersion", v);

    v.mkString(store->storeDir);
    addConstant("__storeDir", v);

    /* Language version.  This should be increased every time a new
       language feature gets added.  It's not necessary to increase it
       when primops get added, because you can just use `builtins ?
       primOp' to check. */
    v.mkInt(6);
    addConstant("__langVersion", v);

    // Miscellaneous
    if (evalSettings.enableNativeCode) {
        addPrimOp("__importNative", 2, prim_importNative);
        addPrimOp("__exec", 1, prim_exec);
    }

    /* Add a value containing the current Nix expression search path. */
    mkList(v, searchPath.size());
    int n = 0;
    for (auto & i : searchPath) {
        auto attrs = buildBindings(2);
        attrs.alloc("path").mkString(i.second);
        attrs.alloc("prefix").mkString(i.first);
        (v.listElems()[n++] = allocValue())->mkAttrs(attrs);
    }
    addConstant("__nixPath", v);

    if (RegisterPrimOp::primOps)
        for (auto & primOp : *RegisterPrimOp::primOps)
            addPrimOp({
                .fun = primOp.fun,
                .arity = std::max(primOp.args.size(), primOp.arity),
                .name = symbols.create(primOp.name),
                .args = primOp.args,
                .doc = primOp.doc,
            });

    /* Add a wrapper around the derivation primop that computes the
       `drvPath' and `outPath' attributes lazily. */
    sDerivationNix = symbols.create("//builtin/derivation.nix");
    auto vDerivation = allocValue();
    addConstant("derivation", vDerivation);

    /* Now that we've added all primops, sort the `builtins' set,
       because attribute lookups expect it to be sorted. */
    baseEnv.values[0]->attrs->sort();

    staticBaseEnv.sort();

    /* Note: we have to initialize the 'derivation' constant *after*
       building baseEnv/staticBaseEnv because it uses 'builtins'. */
    char code[] =
        #include "primops/derivation.nix.gen.hh"
        // the parser needs two NUL bytes as terminators; one of them
        // is implied by being a C string.
        "\0";
    eval(parse(code, sizeof(code), foFile, sDerivationNix, "/", staticBaseEnv), *vDerivation);
}


}<|MERGE_RESOLUTION|>--- conflicted
+++ resolved
@@ -1877,53 +1877,6 @@
     Value & v,
     const PathSet & context)
 {
-<<<<<<< HEAD
-    const auto path = evalSettings.pureEval && expectedHash ?
-        path_ :
-        state.checkSourcePath(path_);
-    PathFilter filter = filterFun ? ([&](const Path & path) {
-        auto st = lstat(path);
-
-        /* Call the filter function.  The first argument is the path,
-           the second is a string indicating the type of the file. */
-        Value arg1;
-        mkString(arg1, path);
-
-        Value fun2;
-        state.callFunction(*filterFun, arg1, fun2, noPos);
-
-        Value arg2;
-        mkString(arg2,
-            S_ISREG(st.st_mode) ? "regular" :
-            S_ISDIR(st.st_mode) ? "directory" :
-            S_ISLNK(st.st_mode) ? "symlink" :
-            "unknown" /* not supported, will fail! */);
-
-        Value res;
-        state.callFunction(fun2, arg2, res, noPos);
-
-        return state.forceBool(res, pos);
-    }) : defaultPathFilter;
-
-    std::optional<StorePath> expectedStorePath;
-    if (expectedHash)
-        expectedStorePath = state.store->makeFixedOutputPath(name, FixedOutputInfo {
-            {
-                .method = method,
-                .hash = *expectedHash,
-            },
-            {},
-        });
-    Path dstPath;
-    if (!expectedHash || !state.store->isValidPath(*expectedStorePath)) {
-        dstPath = state.store->printStorePath(settings.readOnlyMode
-            ? state.store->computeStorePathForPath(name, path, method, htSHA256, filter).first
-            : state.store->addToStore(name, path, method, htSHA256, filter, state.repair));
-        if (expectedHash && expectedStorePath != state.store->parseStorePath(dstPath))
-            throw Error("store path mismatch in (possibly filtered) path added from '%s'", path);
-    } else
-        dstPath = state.store->printStorePath(*expectedStorePath);
-=======
     try {
         // FIXME: handle CA derivation outputs (where path needs to
         // be rewritten to the actual output).
@@ -1941,7 +1894,6 @@
             } catch (Error &) { // FIXME: should be InvalidPathError
             }
         }
->>>>>>> 4d981439
 
         path = evalSettings.pureEval && expectedHash
             ? path
@@ -1971,7 +1923,13 @@
 
         std::optional<StorePath> expectedStorePath;
         if (expectedHash)
-            expectedStorePath = state.store->makeFixedOutputPath(method, *expectedHash, name);
+            expectedStorePath = state.store->makeFixedOutputPath(name, FixedOutputInfo {
+                {
+                    .method = method,
+                    .hash = *expectedHash,
+                },
+                {},
+            });
 
         if (!expectedHash || !state.store->isValidPath(*expectedStorePath)) {
             StorePath dstPath = settings.readOnlyMode
