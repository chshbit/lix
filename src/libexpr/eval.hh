--- conflicted
+++ resolved
@@ -457,11 +457,7 @@
         bool coerceMore = false, bool copyToStore = true,
         bool canonicalizePath = true);
 
-<<<<<<< HEAD
-    StorePath copyPathToStore(PathSet & context, const SourcePath & path);
-=======
-    StorePath copyPathToStore(NixStringContext & context, const Path & path);
->>>>>>> 7474a90d
+    StorePath copyPathToStore(NixStringContext & context, const SourcePath & path);
 
     /**
      * Path coercion.
@@ -470,11 +466,7 @@
      * path.  The result is guaranteed to be a canonicalised, absolute
      * path.  Nothing is copied to the store.
      */
-<<<<<<< HEAD
-    SourcePath coerceToPath(const PosIdx pos, Value & v, PathSet & context, std::string_view errorCtx);
-=======
-    Path coerceToPath(const PosIdx pos, Value & v, NixStringContext & context, std::string_view errorCtx);
->>>>>>> 7474a90d
+    SourcePath coerceToPath(const PosIdx pos, Value & v, NixStringContext & context, std::string_view errorCtx);
 
     /**
      * Like coerceToPath, but the result must be a store path.
