#pragma once
///@file

#include "attr-set.hh"
#include "types.hh"
#include "value.hh"
#include "nixexpr.hh"
#include "symbol-table.hh"
#include "config.hh"
#include "experimental-features.hh"
#include "input-accessor.hh"

#include <map>
#include <optional>
#include <unordered_map>
#include <mutex>

namespace nix {


class Store;
class EvalState;
class StorePath;
enum RepairFlag : bool;


typedef void (* PrimOpFun) (EvalState & state, const PosIdx pos, Value * * args, Value & v);

struct PrimOp
{
    PrimOpFun fun;
    size_t arity;
    std::string name;
    std::vector<std::string> args;
    const char * doc = nullptr;
};

#if HAVE_BOEHMGC
    typedef std::map<std::string, Value *, std::less<std::string>, traceable_allocator<std::pair<const std::string, Value *> > > ValMap;
#else
    typedef std::map<std::string, Value *> ValMap;
#endif

struct Env
{
    Env * up;
    /**
     * Number of of levels up to next `with` environment
     */
    unsigned short prevWith:14;
    enum { Plain = 0, HasWithExpr, HasWithAttrs } type:2;
    Value * values[0];
};

void printEnvBindings(const EvalState &es, const Expr & expr, const Env & env);
void printEnvBindings(const SymbolTable & st, const StaticEnv & se, const Env & env, int lvl = 0);

std::unique_ptr<ValMap> mapStaticEnvBindings(const SymbolTable & st, const StaticEnv & se, const Env & env);

void copyContext(const Value & v, PathSet & context);


<<<<<<< HEAD
=======
/**
 * Cache for calls to addToStore(); maps source paths to the store
 * paths.
 */
typedef std::map<Path, StorePath> SrcToStore;


>>>>>>> 9af9c260
std::string printValue(const EvalState & state, const Value & v);
std::ostream & operator << (std::ostream & os, const ValueType t);


// FIXME: maybe change this to an std::variant<SourcePath, URL>.
typedef std::pair<std::string, std::string> SearchPathElem;
typedef std::list<SearchPathElem> SearchPath;


/**
 * Initialise the Boehm GC, if applicable.
 */
void initGC();


struct RegexCache;

std::shared_ptr<RegexCache> makeRegexCache();

struct DebugTrace {
    std::shared_ptr<AbstractPos> pos;
    const Expr & expr;
    const Env & env;
    hintformat hint;
    bool isError;
};

void debugError(Error * e, Env & env, Expr & expr);

class ErrorBuilder
{
    private:
        EvalState & state;
        ErrorInfo info;

        ErrorBuilder(EvalState & s, ErrorInfo && i): state(s), info(i) { }

    public:
        template<typename... Args>
        [[nodiscard, gnu::noinline]]
        static ErrorBuilder * create(EvalState & s, const Args & ... args)
        {
            return new ErrorBuilder(s, ErrorInfo { .msg = hintfmt(args...) });
        }

        [[nodiscard, gnu::noinline]]
        ErrorBuilder & atPos(PosIdx pos);

        [[nodiscard, gnu::noinline]]
        ErrorBuilder & withTrace(PosIdx pos, const std::string_view text);

        [[nodiscard, gnu::noinline]]
        ErrorBuilder & withFrameTrace(PosIdx pos, const std::string_view text);

        [[nodiscard, gnu::noinline]]
        ErrorBuilder & withSuggestions(Suggestions & s);

        [[nodiscard, gnu::noinline]]
        ErrorBuilder & withFrame(const Env & e, const Expr & ex);

        template<class ErrorType>
        [[gnu::noinline, gnu::noreturn]]
        void debugThrow();
};


class EvalState : public std::enable_shared_from_this<EvalState>
{
public:
    SymbolTable symbols;
    PosTable positions;

    const Symbol sWith, sOutPath, sDrvPath, sType, sMeta, sName, sValue,
        sSystem, sOverrides, sOutputs, sOutputName, sIgnoreNulls,
        sFile, sLine, sColumn, sFunctor, sToString,
        sRight, sWrong, sStructuredAttrs, sBuilder, sArgs,
        sContentAddressed, sImpure,
        sOutputHash, sOutputHashAlgo, sOutputHashMode,
        sRecurseForDerivations,
        sDescription, sSelf, sEpsilon, sStartSet, sOperator, sKey, sPath,
        sPrefix,
        sOutputSpecified;

    /**
     * If set, force copying files to the Nix store even if they
     * already exist there.
     */
    RepairFlag repair;

    /**
     * The allowed filesystem paths in restricted or pure evaluation
     * mode.
     */
    std::optional<PathSet> allowedPaths;

    Bindings emptyBindings;

<<<<<<< HEAD
    const SourcePath derivationInternal;

    /* Store used to materialise .drv files. */
=======
    /**
     * Store used to materialise .drv files.
     */
>>>>>>> 9af9c260
    const ref<Store> store;

    /**
     * Store used to build stuff.
     */
    const ref<Store> buildStore;

    RootValue vCallFlake = nullptr;
    RootValue vImportedDrvToDerivation = nullptr;

    /**
     * Debugger
     */
    void (* debugRepl)(ref<EvalState> es, const ValMap & extraEnv);
    bool debugStop;
    bool debugQuit;
    int trylevel;
    std::list<DebugTrace> debugTraces;
    std::map<const Expr*, const std::shared_ptr<const StaticEnv>> exprEnvs;
    const std::shared_ptr<const StaticEnv> getStaticEnv(const Expr & expr) const
    {
        auto i = exprEnvs.find(&expr);
        if (i != exprEnvs.end())
            return i->second;
        else
            return std::shared_ptr<const StaticEnv>();;
    }

    void runDebugRepl(const Error * error, const Env & env, const Expr & expr);

    template<class E>
    [[gnu::noinline, gnu::noreturn]]
    void debugThrowLastTrace(E && error)
    {
        debugThrow(error, nullptr, nullptr);
    }

    template<class E>
    [[gnu::noinline, gnu::noreturn]]
    void debugThrow(E && error, const Env * env, const Expr * expr)
    {
        if (debugRepl && ((env && expr) || !debugTraces.empty())) {
            if (!env || !expr) {
                const DebugTrace & last = debugTraces.front();
                env = &last.env;
                expr = &last.expr;
            }
            runDebugRepl(&error, *env, *expr);
        }

        throw std::move(error);
    }

    // This is dangerous, but gets in line with the idea that error creation and
    // throwing should not allocate on the stack of hot functions.
    // as long as errors are immediately thrown, it works.
    ErrorBuilder * errorBuilder;

    template<typename... Args>
    [[nodiscard, gnu::noinline]]
    ErrorBuilder & error(const Args & ... args) {
        errorBuilder = ErrorBuilder::create(*this, args...);
        return *errorBuilder;
    }

private:

    /* Cache for calls to addToStore(); maps source paths to the store
       paths. */
    std::map<SourcePath, StorePath> srcToStore;

    /**
     * A cache from path names to parse trees.
     */
#if HAVE_BOEHMGC
    typedef std::map<SourcePath, Expr *, std::less<SourcePath>, traceable_allocator<std::pair<const SourcePath, Expr *>>> FileParseCache;
#else
    typedef std::map<SourcePath, Expr *> FileParseCache;
#endif
    FileParseCache fileParseCache;

    /**
     * A cache from path names to values.
     */
#if HAVE_BOEHMGC
    typedef std::map<SourcePath, Value, std::less<SourcePath>, traceable_allocator<std::pair<const SourcePath, Value>>> FileEvalCache;
#else
    typedef std::map<SourcePath, Value> FileEvalCache;
#endif
    FileEvalCache fileEvalCache;

    SearchPath searchPath;

    std::map<std::string, std::pair<bool, std::string>> searchPathResolved;

<<<<<<< HEAD
    /* Cache used by checkSourcePath(). */
    std::unordered_map<Path, SourcePath> resolvedPaths;
=======
    /**
     * Cache used by checkSourcePath().
     */
    std::unordered_map<Path, Path> resolvedPaths;
>>>>>>> 9af9c260

    /**
     * Cache used by prim_match().
     */
    std::shared_ptr<RegexCache> regexCache;

#if HAVE_BOEHMGC
    /**
     * Allocation cache for GC'd Value objects.
     */
    std::shared_ptr<void *> valueAllocCache;

    /**
     * Allocation cache for size-1 Env objects.
     */
    std::shared_ptr<void *> env1AllocCache;
#endif

public:

    EvalState(
        const Strings & _searchPath,
        ref<Store> store,
        std::shared_ptr<Store> buildStore = nullptr);
    ~EvalState();

    void addToSearchPath(const std::string & s);

    SearchPath getSearchPath() { return searchPath; }

    /**
<<<<<<< HEAD
     * Return a `SourcePath` that refers to `path` in the root
     * filesystem.
     */
    SourcePath rootPath(CanonPath path);

    /* Allow access to a path. */
=======
     * Allow access to a path.
     */
>>>>>>> 9af9c260
    void allowPath(const Path & path);

    /**
     * Allow access to a store path. Note that this gets remapped to
     * the real store path if `store` is a chroot store.
     */
    void allowPath(const StorePath & storePath);

    /**
     * Allow access to a store path and return it as a string.
     */
    void allowAndSetStorePathString(const StorePath & storePath, Value & v);

<<<<<<< HEAD
    /* Check whether access to a path is allowed and throw an error if
       not. Otherwise return the canonicalised path. */
    SourcePath checkSourcePath(const SourcePath & path);
=======
    /**
     * Check whether access to a path is allowed and throw an error if
     * not. Otherwise return the canonicalised path.
     */
    Path checkSourcePath(const Path & path);
>>>>>>> 9af9c260

    void checkURI(const std::string & uri);

    /**
     * When using a diverted store and 'path' is in the Nix store, map
     * 'path' to the diverted location (e.g. /nix/store/foo is mapped
     * to /home/alice/my-nix/nix/store/foo). However, this is only
     * done if the context is not empty, since otherwise we're
     * probably trying to read from the actual /nix/store. This is
     * intended to distinguish between import-from-derivation and
     * sources stored in the actual /nix/store.
     */
    Path toRealPath(const Path & path, const PathSet & context);

<<<<<<< HEAD
    /* Parse a Nix expression from the specified file. */
    Expr * parseExprFromFile(const SourcePath & path);
    Expr * parseExprFromFile(const SourcePath & path, std::shared_ptr<StaticEnv> & staticEnv);

    /* Parse a Nix expression from the specified string. */
    Expr * parseExprFromString(std::string s, const SourcePath & basePath, std::shared_ptr<StaticEnv> & staticEnv);
    Expr * parseExprFromString(std::string s, const SourcePath & basePath);

    Expr * parseStdin();

    /* Evaluate an expression read from the given file to normal
       form. Optionally enforce that the top-level expression is
       trivial (i.e. doesn't require arbitrary computation). */
    void evalFile(const SourcePath & path, Value & v, bool mustBeTrivial = false);
=======
    /**
     * Parse a Nix expression from the specified file.
     */
    Expr * parseExprFromFile(const Path & path);
    Expr * parseExprFromFile(const Path & path, std::shared_ptr<StaticEnv> & staticEnv);

    /**
     * Parse a Nix expression from the specified string.
     */
    Expr * parseExprFromString(std::string s, const Path & basePath, std::shared_ptr<StaticEnv> & staticEnv);
    Expr * parseExprFromString(std::string s, const Path & basePath);

    Expr * parseStdin();

    /**
     * Evaluate an expression read from the given file to normal
     * form. Optionally enforce that the top-level expression is
     * trivial (i.e. doesn't require arbitrary computation).
     */
    void evalFile(const Path & path, Value & v, bool mustBeTrivial = false);
>>>>>>> 9af9c260

    /**
     * Like `evalFile`, but with an already parsed expression.
     */
    void cacheFile(
        const SourcePath & path,
        const SourcePath & resolvedPath,
        Expr * e,
        Value & v,
        bool mustBeTrivial = false);

    void resetFileCache();

<<<<<<< HEAD
    /* Look up a file in the search path. */
    SourcePath findFile(const std::string_view path);
    SourcePath findFile(SearchPath & searchPath, const std::string_view path, const PosIdx pos = noPos);
=======
    /**
     * Look up a file in the search path.
     */
    Path findFile(const std::string_view path);
    Path findFile(SearchPath & searchPath, const std::string_view path, const PosIdx pos = noPos);
>>>>>>> 9af9c260

    /**
     * If the specified search path element is a URI, download it.
     */
    std::pair<bool, std::string> resolveSearchPathElem(const SearchPathElem & elem);

    /**
     * Evaluate an expression to normal form
     *
     * @param [out] v The resulting is stored here.
     */
    void eval(Expr * e, Value & v);

    /**
     * Evaluation the expression, then verify that it has the expected
     * type.
     */
    inline bool evalBool(Env & env, Expr * e);
    inline bool evalBool(Env & env, Expr * e, const PosIdx pos, std::string_view errorCtx);
    inline void evalAttrs(Env & env, Expr * e, Value & v, const PosIdx pos, std::string_view errorCtx);

    /**
     * If `v` is a thunk, enter it and overwrite `v` with the result
     * of the evaluation of the thunk.  If `v` is a delayed function
     * application, call the function and overwrite `v` with the
     * result.  Otherwise, this is a no-op.
     */
    inline void forceValue(Value & v, const PosIdx pos);

    template <typename Callable>
    inline void forceValue(Value & v, Callable getPos);

    /**
     * Force a value, then recursively force list elements and
     * attributes.
     */
    void forceValueDeep(Value & v);

    /**
     * Force `v`, and then verify that it has the expected type.
     */
    NixInt forceInt(Value & v, const PosIdx pos, std::string_view errorCtx);
    NixFloat forceFloat(Value & v, const PosIdx pos, std::string_view errorCtx);
    bool forceBool(Value & v, const PosIdx pos, std::string_view errorCtx);

    void forceAttrs(Value & v, const PosIdx pos, std::string_view errorCtx);

    template <typename Callable>
    inline void forceAttrs(Value & v, Callable getPos, std::string_view errorCtx);

    inline void forceList(Value & v, const PosIdx pos, std::string_view errorCtx);
    /**
     * @param v either lambda or primop
     */
    void forceFunction(Value & v, const PosIdx pos, std::string_view errorCtx);
    std::string_view forceString(Value & v, const PosIdx pos, std::string_view errorCtx);
    std::string_view forceString(Value & v, PathSet & context, const PosIdx pos, std::string_view errorCtx);
    std::string_view forceStringNoCtx(Value & v, const PosIdx pos, std::string_view errorCtx);

    [[gnu::noinline]]
    void addErrorTrace(Error & e, const char * s, const std::string & s2) const;
    [[gnu::noinline]]
    void addErrorTrace(Error & e, const PosIdx pos, const char * s, const std::string & s2, bool frame = false) const;

public:
    /**
     * @return true iff the value `v` denotes a derivation (i.e. a
     * set with attribute `type = "derivation"`).
     */
    bool isDerivation(Value & v);

    std::optional<std::string> tryAttrsToString(const PosIdx pos, Value & v,
        PathSet & context, bool coerceMore = false, bool copyToStore = true);

    /**
     * String coercion.
     *
     * Converts strings, paths and derivations to a
     * string.  If `coerceMore` is set, also converts nulls, integers,
     * booleans and lists to a string.  If `copyToStore` is set,
     * referenced paths are copied to the Nix store as a side effect.
     */
    BackedStringView coerceToString(const PosIdx pos, Value & v, PathSet & context,
        std::string_view errorCtx,
        bool coerceMore = false, bool copyToStore = true,
        bool canonicalizePath = true);

    StorePath copyPathToStore(PathSet & context, const SourcePath & path);

<<<<<<< HEAD
    /* Path coercion.  Converts strings, paths and derivations to a
       path.  The result is guaranteed to be a canonicalised, absolute
       path.  Nothing is copied to the store. */
    SourcePath coerceToPath(const PosIdx pos, Value & v, PathSet & context, std::string_view errorCtx);
=======
    /**
     * Path coercion.
     *
     * Converts strings, paths and derivations to a
     * path.  The result is guaranteed to be a canonicalised, absolute
     * path.  Nothing is copied to the store.
     */
    Path coerceToPath(const PosIdx pos, Value & v, PathSet & context, std::string_view errorCtx);
>>>>>>> 9af9c260

    /**
     * Like coerceToPath, but the result must be a store path.
     */
    StorePath coerceToStorePath(const PosIdx pos, Value & v, PathSet & context, std::string_view errorCtx);

public:

    /**
     * The base environment, containing the builtin functions and
     * values.
     */
    Env & baseEnv;

    /**
     * The same, but used during parsing to resolve variables.
     */
    std::shared_ptr<StaticEnv> staticBaseEnv; // !!! should be private

private:

    unsigned int baseEnvDispl = 0;

    void createBaseEnv();

    Value * addConstant(const std::string & name, Value & v);

    void addConstant(const std::string & name, Value * v);

    Value * addPrimOp(const std::string & name,
        size_t arity, PrimOpFun primOp);

    Value * addPrimOp(PrimOp && primOp);

public:

    Value & getBuiltin(const std::string & name);

    struct Doc
    {
        Pos pos;
        std::optional<std::string> name;
        size_t arity;
        std::vector<std::string> args;
        const char * doc;
    };

    std::optional<Doc> getDoc(Value & v);

private:

    inline Value * lookupVar(Env * env, const ExprVar & var, bool noEval);

    friend struct ExprVar;
    friend struct ExprAttrs;
    friend struct ExprLet;

    Expr * parse(
        char * text,
        size_t length,
        Pos::Origin origin,
        const SourcePath & basePath,
        std::shared_ptr<StaticEnv> & staticEnv);

public:

    /**
     * Do a deep equality test between two values.  That is, list
     * elements and attributes are compared recursively.
     */
    bool eqValues(Value & v1, Value & v2, const PosIdx pos, std::string_view errorCtx);

    bool isFunctor(Value & fun);

    // FIXME: use std::span
    void callFunction(Value & fun, size_t nrArgs, Value * * args, Value & vRes, const PosIdx pos);

    void callFunction(Value & fun, Value & arg, Value & vRes, const PosIdx pos)
    {
        Value * args[] = {&arg};
        callFunction(fun, 1, args, vRes, pos);
    }

    /**
     * Automatically call a function for which each argument has a
     * default value or has a binding in the `args` map.
     */
    void autoCallFunction(Bindings & args, Value & fun, Value & res);

    /**
     * Allocation primitives.
     */
    inline Value * allocValue();
    inline Env & allocEnv(size_t size);

    Value * allocAttr(Value & vAttrs, Symbol name);
    Value * allocAttr(Value & vAttrs, std::string_view name);

    Bindings * allocBindings(size_t capacity);

    BindingsBuilder buildBindings(size_t capacity)
    {
        return BindingsBuilder(*this, allocBindings(capacity));
    }

    void mkList(Value & v, size_t length);
    void mkThunk_(Value & v, Expr * expr);
    void mkPos(Value & v, PosIdx pos);

    void concatLists(Value & v, size_t nrLists, Value * * lists, const PosIdx pos, std::string_view errorCtx);

    /**
     * Print statistics.
     */
    void printStats();

    /**
     * Realise the given context, and return a mapping from the placeholders
     * used to construct the associated value to their final store path
     */
    [[nodiscard]] StringMap realiseContext(const PathSet & context);

private:

    unsigned long nrEnvs = 0;
    unsigned long nrValuesInEnvs = 0;
    unsigned long nrValues = 0;
    unsigned long nrListElems = 0;
    unsigned long nrLookups = 0;
    unsigned long nrAttrsets = 0;
    unsigned long nrAttrsInAttrsets = 0;
    unsigned long nrAvoided = 0;
    unsigned long nrOpUpdates = 0;
    unsigned long nrOpUpdateValuesCopied = 0;
    unsigned long nrListConcats = 0;
    unsigned long nrPrimOpCalls = 0;
    unsigned long nrFunctionCalls = 0;

    bool countCalls;

    typedef std::map<std::string, size_t> PrimOpCalls;
    PrimOpCalls primOpCalls;

    typedef std::map<ExprLambda *, size_t> FunctionCalls;
    FunctionCalls functionCalls;

    void incrFunctionCall(ExprLambda * fun);

    typedef std::map<PosIdx, size_t> AttrSelects;
    AttrSelects attrSelects;

    friend struct ExprOpUpdate;
    friend struct ExprOpConcatLists;
    friend struct ExprVar;
    friend struct ExprString;
    friend struct ExprInt;
    friend struct ExprFloat;
    friend struct ExprPath;
    friend struct ExprSelect;
    friend void prim_getAttr(EvalState & state, const PosIdx pos, Value * * args, Value & v);
    friend void prim_match(EvalState & state, const PosIdx pos, Value * * args, Value & v);
    friend void prim_split(EvalState & state, const PosIdx pos, Value * * args, Value & v);

    friend struct Value;
};

struct DebugTraceStacker {
    DebugTraceStacker(EvalState & evalState, DebugTrace t);
    ~DebugTraceStacker()
    {
        // assert(evalState.debugTraces.front() == trace);
        evalState.debugTraces.pop_front();
    }
    EvalState & evalState;
    DebugTrace trace;
};

/**
 * @return A string representing the type of the value `v`.
 */
std::string_view showType(ValueType type);
std::string showType(const Value & v);

<<<<<<< HEAD
/* If `path' refers to a directory, then append "/default.nix". */
SourcePath resolveExprPath(const SourcePath & path);
=======
/**
 * If `path` refers to a directory, then append "/default.nix".
 */
Path resolveExprPath(Path path);
>>>>>>> 9af9c260

struct InvalidPathError : EvalError
{
    Path path;
    InvalidPathError(const Path & path);
#ifdef EXCEPTION_NEEDS_THROW_SPEC
    ~InvalidPathError() throw () { };
#endif
};

struct EvalSettings : Config
{
    EvalSettings();

    static Strings getDefaultNixPath();

    static bool isPseudoUrl(std::string_view s);

    static std::string resolvePseudoUrl(std::string_view url);

    Setting<bool> enableNativeCode{this, false, "allow-unsafe-native-code-during-evaluation",
        "Whether builtin functions that allow executing native code should be enabled."};

    Setting<Strings> nixPath{
        this, getDefaultNixPath(), "nix-path",
        "List of directories to be searched for `<...>` file references."};

    Setting<bool> restrictEval{
        this, false, "restrict-eval",
        R"(
          If set to `true`, the Nix evaluator will not allow access to any
          files outside of the Nix search path (as set via the `NIX_PATH`
          environment variable or the `-I` option), or to URIs outside of
          `allowed-uri`. The default is `false`.
        )"};

    Setting<bool> pureEval{this, false, "pure-eval",
        "Whether to restrict file system and network access to files specified by cryptographic hash."};

    Setting<bool> enableImportFromDerivation{
        this, true, "allow-import-from-derivation",
        R"(
          By default, Nix allows you to `import` from a derivation, allowing
          building at evaluation time. With this option set to false, Nix will
          throw an error when evaluating an expression that uses this feature,
          allowing users to ensure their evaluation will not require any
          builds to take place.
        )"};

    Setting<Strings> allowedUris{this, {}, "allowed-uris",
        R"(
          A list of URI prefixes to which access is allowed in restricted
          evaluation mode. For example, when set to
          `https://github.com/NixOS`, builtin functions such as `fetchGit` are
          allowed to access `https://github.com/NixOS/patchelf.git`.
        )"};

    Setting<bool> traceFunctionCalls{this, false, "trace-function-calls",
        R"(
          If set to `true`, the Nix evaluator will trace every function call.
          Nix will print a log message at the "vomit" level for every function
          entrance and function exit.

              function-trace entered undefined position at 1565795816999559622
              function-trace exited undefined position at 1565795816999581277
              function-trace entered /nix/store/.../example.nix:226:41 at 1565795253249935150
              function-trace exited /nix/store/.../example.nix:226:41 at 1565795253249941684

          The `undefined position` means the function call is a builtin.

          Use the `contrib/stack-collapse.py` script distributed with the Nix
          source code to convert the trace logs in to a format suitable for
          `flamegraph.pl`.
        )"};

    Setting<bool> useEvalCache{this, true, "eval-cache",
        "Whether to use the flake evaluation cache."};

    Setting<bool> ignoreExceptionsDuringTry{this, false, "ignore-try",
        R"(
          If set to true, ignore exceptions inside 'tryEval' calls when evaluating nix expressions in
          debug mode (using the --debugger flag). By default the debugger will pause on all exceptions.
        )"};

    Setting<bool> traceVerbose{this, false, "trace-verbose",
        "Whether `builtins.traceVerbose` should trace its first argument when evaluated."};
};

extern EvalSettings evalSettings;

static const std::string corepkgsPrefix{"/__corepkgs__/"};

template<class ErrorType>
void ErrorBuilder::debugThrow()
{
    // NOTE: We always use the -LastTrace version as we push the new trace in withFrame()
    state.debugThrowLastTrace(ErrorType(info));
}

}

#include "eval-inline.hh"<|MERGE_RESOLUTION|>--- conflicted
+++ resolved
@@ -60,16 +60,6 @@
 void copyContext(const Value & v, PathSet & context);
 
 
-<<<<<<< HEAD
-=======
-/**
- * Cache for calls to addToStore(); maps source paths to the store
- * paths.
- */
-typedef std::map<Path, StorePath> SrcToStore;
-
-
->>>>>>> 9af9c260
 std::string printValue(const EvalState & state, const Value & v);
 std::ostream & operator << (std::ostream & os, const ValueType t);
 
@@ -167,15 +157,11 @@
 
     Bindings emptyBindings;
 
-<<<<<<< HEAD
     const SourcePath derivationInternal;
 
-    /* Store used to materialise .drv files. */
-=======
     /**
      * Store used to materialise .drv files.
      */
->>>>>>> 9af9c260
     const ref<Store> store;
 
     /**
@@ -271,15 +257,10 @@
 
     std::map<std::string, std::pair<bool, std::string>> searchPathResolved;
 
-<<<<<<< HEAD
-    /* Cache used by checkSourcePath(). */
+    /**
+     * Cache used by checkSourcePath().
+     */
     std::unordered_map<Path, SourcePath> resolvedPaths;
-=======
-    /**
-     * Cache used by checkSourcePath().
-     */
-    std::unordered_map<Path, Path> resolvedPaths;
->>>>>>> 9af9c260
 
     /**
      * Cache used by prim_match().
@@ -311,17 +292,14 @@
     SearchPath getSearchPath() { return searchPath; }
 
     /**
-<<<<<<< HEAD
      * Return a `SourcePath` that refers to `path` in the root
      * filesystem.
      */
     SourcePath rootPath(CanonPath path);
 
-    /* Allow access to a path. */
-=======
+    /**
      * Allow access to a path.
      */
->>>>>>> 9af9c260
     void allowPath(const Path & path);
 
     /**
@@ -335,17 +313,11 @@
      */
     void allowAndSetStorePathString(const StorePath & storePath, Value & v);
 
-<<<<<<< HEAD
-    /* Check whether access to a path is allowed and throw an error if
-       not. Otherwise return the canonicalised path. */
-    SourcePath checkSourcePath(const SourcePath & path);
-=======
     /**
      * Check whether access to a path is allowed and throw an error if
      * not. Otherwise return the canonicalised path.
      */
-    Path checkSourcePath(const Path & path);
->>>>>>> 9af9c260
+    SourcePath checkSourcePath(const SourcePath & path);
 
     void checkURI(const std::string & uri);
 
@@ -360,33 +332,17 @@
      */
     Path toRealPath(const Path & path, const PathSet & context);
 
-<<<<<<< HEAD
-    /* Parse a Nix expression from the specified file. */
+    /**
+     * Parse a Nix expression from the specified file.
+     */
     Expr * parseExprFromFile(const SourcePath & path);
     Expr * parseExprFromFile(const SourcePath & path, std::shared_ptr<StaticEnv> & staticEnv);
 
-    /* Parse a Nix expression from the specified string. */
+    /**
+     * Parse a Nix expression from the specified string.
+     */
     Expr * parseExprFromString(std::string s, const SourcePath & basePath, std::shared_ptr<StaticEnv> & staticEnv);
     Expr * parseExprFromString(std::string s, const SourcePath & basePath);
-
-    Expr * parseStdin();
-
-    /* Evaluate an expression read from the given file to normal
-       form. Optionally enforce that the top-level expression is
-       trivial (i.e. doesn't require arbitrary computation). */
-    void evalFile(const SourcePath & path, Value & v, bool mustBeTrivial = false);
-=======
-    /**
-     * Parse a Nix expression from the specified file.
-     */
-    Expr * parseExprFromFile(const Path & path);
-    Expr * parseExprFromFile(const Path & path, std::shared_ptr<StaticEnv> & staticEnv);
-
-    /**
-     * Parse a Nix expression from the specified string.
-     */
-    Expr * parseExprFromString(std::string s, const Path & basePath, std::shared_ptr<StaticEnv> & staticEnv);
-    Expr * parseExprFromString(std::string s, const Path & basePath);
 
     Expr * parseStdin();
 
@@ -395,8 +351,7 @@
      * form. Optionally enforce that the top-level expression is
      * trivial (i.e. doesn't require arbitrary computation).
      */
-    void evalFile(const Path & path, Value & v, bool mustBeTrivial = false);
->>>>>>> 9af9c260
+    void evalFile(const SourcePath & path, Value & v, bool mustBeTrivial = false);
 
     /**
      * Like `evalFile`, but with an already parsed expression.
@@ -410,17 +365,11 @@
 
     void resetFileCache();
 
-<<<<<<< HEAD
-    /* Look up a file in the search path. */
+    /**
+     * Look up a file in the search path.
+     */
     SourcePath findFile(const std::string_view path);
     SourcePath findFile(SearchPath & searchPath, const std::string_view path, const PosIdx pos = noPos);
-=======
-    /**
-     * Look up a file in the search path.
-     */
-    Path findFile(const std::string_view path);
-    Path findFile(SearchPath & searchPath, const std::string_view path, const PosIdx pos = noPos);
->>>>>>> 9af9c260
 
     /**
      * If the specified search path element is a URI, download it.
@@ -510,12 +459,6 @@
 
     StorePath copyPathToStore(PathSet & context, const SourcePath & path);
 
-<<<<<<< HEAD
-    /* Path coercion.  Converts strings, paths and derivations to a
-       path.  The result is guaranteed to be a canonicalised, absolute
-       path.  Nothing is copied to the store. */
-    SourcePath coerceToPath(const PosIdx pos, Value & v, PathSet & context, std::string_view errorCtx);
-=======
     /**
      * Path coercion.
      *
@@ -523,8 +466,7 @@
      * path.  The result is guaranteed to be a canonicalised, absolute
      * path.  Nothing is copied to the store.
      */
-    Path coerceToPath(const PosIdx pos, Value & v, PathSet & context, std::string_view errorCtx);
->>>>>>> 9af9c260
+    SourcePath coerceToPath(const PosIdx pos, Value & v, PathSet & context, std::string_view errorCtx);
 
     /**
      * Like coerceToPath, but the result must be a store path.
@@ -708,15 +650,10 @@
 std::string_view showType(ValueType type);
 std::string showType(const Value & v);
 
-<<<<<<< HEAD
-/* If `path' refers to a directory, then append "/default.nix". */
-SourcePath resolveExprPath(const SourcePath & path);
-=======
 /**
  * If `path` refers to a directory, then append "/default.nix".
  */
-Path resolveExprPath(Path path);
->>>>>>> 9af9c260
+SourcePath resolveExprPath(const SourcePath & path);
 
 struct InvalidPathError : EvalError
 {
