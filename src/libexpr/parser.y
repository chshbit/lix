%glr-parser
%define api.pure
%locations
%define parse.error verbose
%defines
/* %no-lines */
%parse-param { void * scanner }
%parse-param { nix::ParseData * data }
%lex-param { void * scanner }
%lex-param { nix::ParseData * data }
%expect 1
%expect-rr 1

%code requires {

#ifndef BISON_HEADER
#define BISON_HEADER

#include <variant>

#include "util.hh"

#include "nixexpr.hh"
#include "eval.hh"
#include "globals.hh"
#include <iostream>

namespace nix {

    struct ParseData
    {
        EvalState & state;
        SymbolTable & symbols;
        Expr * result;
        Path basePath;
        Symbol file;
        FileOrigin origin;
        std::optional<ErrorInfo> error;
        ParseData(EvalState & state)
            : state(state)
            , symbols(state.symbols)
            { };
    };

    struct ParserFormals {
        std::vector<Formal> formals;
        bool ellipsis = false;
    };

}

// using C a struct allows us to avoid having to define the special
// members that using string_view here would implicitly delete.
struct StringToken {
  const char * p;
  size_t l;
  bool hasIndentation;
  operator std::string_view() const { return {p, l}; }
};

#define YY_DECL int yylex \
    (YYSTYPE * yylval_param, YYLTYPE * yylloc_param, yyscan_t yyscanner, nix::ParseData * data)

#endif

}

%{

#include "parser-tab.hh"
#include "lexer-tab.hh"

YY_DECL;

using namespace nix;


namespace nix {


static void dupAttr(const AttrPath & attrPath, const Pos & pos, const Pos & prevPos)
{
    throw ParseError({
         .msg = hintfmt("attribute '%1%' already defined at %2%",
             showAttrPath(attrPath), prevPos),
         .errPos = pos
    });
}

static void dupAttr(Symbol attr, const Pos & pos, const Pos & prevPos)
{
    throw ParseError({
        .msg = hintfmt("attribute '%1%' already defined at %2%", attr, prevPos),
        .errPos = pos
    });
}


static void addAttr(ExprAttrs * attrs, AttrPath & attrPath,
    Expr * e, const Pos & pos)
{
    AttrPath::iterator i;
    // All attrpaths have at least one attr
    assert(!attrPath.empty());
    // Checking attrPath validity.
    // ===========================
    for (i = attrPath.begin(); i + 1 < attrPath.end(); i++) {
        if (i->symbol.set()) {
            ExprAttrs::AttrDefs::iterator j = attrs->attrs.find(i->symbol);
            if (j != attrs->attrs.end()) {
                if (!j->second.inherited) {
                    ExprAttrs * attrs2 = dynamic_cast<ExprAttrs *>(j->second.e);
                    if (!attrs2) dupAttr(attrPath, pos, j->second.pos);
                    attrs = attrs2;
                } else
                    dupAttr(attrPath, pos, j->second.pos);
            } else {
                ExprAttrs * nested = new ExprAttrs;
                attrs->attrs[i->symbol] = ExprAttrs::AttrDef(nested, pos);
                attrs = nested;
            }
        } else {
            ExprAttrs *nested = new ExprAttrs;
            attrs->dynamicAttrs.push_back(ExprAttrs::DynamicAttrDef(i->expr, nested, pos));
            attrs = nested;
        }
    }
    // Expr insertion.
    // ==========================
    if (i->symbol.set()) {
        ExprAttrs::AttrDefs::iterator j = attrs->attrs.find(i->symbol);
        if (j != attrs->attrs.end()) {
            // This attr path is already defined. However, if both
            // e and the expr pointed by the attr path are two attribute sets,
            // we want to merge them.
            // Otherwise, throw an error.
            auto ae = dynamic_cast<ExprAttrs *>(e);
            auto jAttrs = dynamic_cast<ExprAttrs *>(j->second.e);
            if (jAttrs && ae) {
                for (auto & ad : ae->attrs) {
                    auto j2 = jAttrs->attrs.find(ad.first);
                    if (j2 != jAttrs->attrs.end()) // Attr already defined in iAttrs, error.
                        dupAttr(ad.first, j2->second.pos, ad.second.pos);
                    jAttrs->attrs.emplace(ad.first, ad.second);
                }
            } else {
                dupAttr(attrPath, pos, j->second.pos);
            }
        } else {
            // This attr path is not defined. Let's create it.
            attrs->attrs.emplace(i->symbol, ExprAttrs::AttrDef(e, pos));
            e->setName(i->symbol);
        }
    } else {
        attrs->dynamicAttrs.push_back(ExprAttrs::DynamicAttrDef(i->expr, e, pos));
    }
}


static Formals * toFormals(ParseData & data, ParserFormals * formals,
    Pos pos = noPos, Symbol arg = {})
{
    std::sort(formals->formals.begin(), formals->formals.end(),
        [] (const auto & a, const auto & b) {
            return std::tie(a.name, a.pos) < std::tie(b.name, b.pos);
        });

    std::optional<std::pair<Symbol, Pos>> duplicate;
    for (size_t i = 0; i + 1 < formals->formals.size(); i++) {
        if (formals->formals[i].name != formals->formals[i + 1].name)
            continue;
        std::pair thisDup{formals->formals[i].name, formals->formals[i + 1].pos};
        duplicate = std::min(thisDup, duplicate.value_or(thisDup));
    }
    if (duplicate)
        throw ParseError({
            .msg = hintfmt("duplicate formal function argument '%1%'", duplicate->first),
            .errPos = duplicate->second
        });

    Formals result;
    result.ellipsis = formals->ellipsis;
    result.formals = std::move(formals->formals);

    if (arg.set() && result.has(arg))
        throw ParseError({
            .msg = hintfmt("duplicate formal function argument '%1%'", arg),
            .errPos = pos
        });

    delete formals;
    return new Formals(std::move(result));
}


static Expr * stripIndentation(const Pos & pos, SymbolTable & symbols,
    vector<std::pair<Pos, std::variant<Expr *, StringToken> > > & es)
{
    if (es.empty()) return new ExprString("");

    /* Figure out the minimum indentation.  Note that by design
       whitespace-only final lines are not taken into account.  (So
       the " " in "\n ''" is ignored, but the " " in "\n foo''" is.) */
    bool atStartOfLine = true; /* = seen only whitespace in the current line */
    size_t minIndent = 1000000;
    size_t curIndent = 0;
    for (auto & [i_pos, i] : es) {
        auto * str = std::get_if<StringToken>(&i);
        if (!str || !str->hasIndentation) {
            /* Anti-quotations and escaped characters end the current start-of-line whitespace. */
            if (atStartOfLine) {
                atStartOfLine = false;
                if (curIndent < minIndent) minIndent = curIndent;
            }
            continue;
        }
        for (size_t j = 0; j < str->l; ++j) {
            if (atStartOfLine) {
                if (str->p[j] == ' ')
                    curIndent++;
                else if (str->p[j] == '\n') {
                    /* Empty line, doesn't influence minimum
                       indentation. */
                    curIndent = 0;
                } else {
                    atStartOfLine = false;
                    if (curIndent < minIndent) minIndent = curIndent;
                }
            } else if (str->p[j] == '\n') {
                atStartOfLine = true;
                curIndent = 0;
            }
        }
    }

    /* Strip spaces from each line. */
    vector<std::pair<Pos, Expr *> > * es2 = new vector<std::pair<Pos, Expr *> >;
    atStartOfLine = true;
    size_t curDropped = 0;
    size_t n = es.size();
    auto i = es.begin();
    const auto trimExpr = [&] (Expr * e) {
        atStartOfLine = false;
        curDropped = 0;
        es2->emplace_back(i->first, e);
    };
    const auto trimString = [&] (const StringToken & t) {
        string s2;
        for (size_t j = 0; j < t.l; ++j) {
            if (atStartOfLine) {
                if (t.p[j] == ' ') {
                    if (curDropped++ >= minIndent)
                        s2 += t.p[j];
                }
                else if (t.p[j] == '\n') {
                    curDropped = 0;
                    s2 += t.p[j];
                } else {
                    atStartOfLine = false;
                    curDropped = 0;
                    s2 += t.p[j];
                }
            } else {
                s2 += t.p[j];
                if (t.p[j] == '\n') atStartOfLine = true;
            }
        }

        /* Remove the last line if it is empty and consists only of
           spaces. */
        if (n == 1) {
            string::size_type p = s2.find_last_of('\n');
            if (p != string::npos && s2.find_first_not_of(' ', p + 1) == string::npos)
                s2 = string(s2, 0, p + 1);
        }

        es2->emplace_back(i->first, new ExprString(s2));
    };
    for (; i != es.end(); ++i, --n) {
        std::visit(overloaded { trimExpr, trimString }, i->second);
    }

    /* If this is a single string, then don't do a concatenation. */
    return es2->size() == 1 && dynamic_cast<ExprString *>((*es2)[0].second) ? (*es2)[0].second : new ExprConcatStrings(pos, true, es2);
}


static inline Pos makeCurPos(const YYLTYPE & loc, ParseData * data)
{
    return Pos(data->origin, data->file, loc.first_line, loc.first_column);
}

#define CUR_POS makeCurPos(*yylocp, data)


}


void yyerror(YYLTYPE * loc, yyscan_t scanner, ParseData * data, const char * error)
{
    data->error = {
        .msg = hintfmt(error),
        .errPos = makeCurPos(*loc, data)
    };
}


%}

%union {
  // !!! We're probably leaking stuff here.
  nix::Expr * e;
  nix::ExprList * list;
  nix::ExprAttrs * attrs;
  nix::ParserFormals * formals;
  nix::Formal * formal;
  nix::NixInt n;
  nix::NixFloat nf;
  StringToken id; // !!! -> Symbol
  StringToken path;
  StringToken uri;
  StringToken str;
  std::vector<nix::AttrName> * attrNames;
  std::vector<std::pair<nix::Pos, nix::Expr *> > * string_parts;
  std::vector<std::pair<nix::Pos, std::variant<nix::Expr *, StringToken> > > * ind_string_parts;
}

%type <e> start expr expr_function expr_if expr_op
%type <e> expr_select expr_simple expr_app
%type <list> expr_list
%type <attrs> binds
%type <formals> formals
%type <formal> formal
%type <attrNames> attrs attrpath
%type <string_parts> string_parts_interpolated
%type <ind_string_parts> ind_string_parts
%type <e> path_start string_parts string_attr
%type <id> attr
%token <id> ID ATTRPATH
%token <str> STR IND_STR
%token <n> INT
%token <nf> FLOAT
%token <path> PATH HPATH SPATH PATH_END
%token <uri> URI
%token IF THEN ELSE ASSERT WITH LET IN REC INHERIT EQ NEQ AND OR IMPL OR_KW
%token DOLLAR_CURLY /* == ${ */
%token IND_STRING_OPEN IND_STRING_CLOSE
%token ELLIPSIS

%right IMPL
%left OR
%left AND
%nonassoc EQ NEQ
%nonassoc '<' '>' LEQ GEQ
%right UPDATE
%left NOT
%left '+' '-'
%left '*' '/'
%right CONCAT
%nonassoc '?'
%nonassoc NEGATE

%%

start: expr { data->result = $1; };

expr: expr_function;

expr_function
  : ID ':' expr_function
    { $$ = new ExprLambda(CUR_POS, data->symbols.create($1), 0, $3); }
  | '{' formals '}' ':' expr_function
    { $$ = new ExprLambda(CUR_POS, data->symbols.create(""), toFormals(*data, $2), $5); }
  | '{' formals '}' '@' ID ':' expr_function
    {
      Symbol arg = data->symbols.create($5);
      $$ = new ExprLambda(CUR_POS, arg, toFormals(*data, $2, CUR_POS, arg), $7);
    }
  | ID '@' '{' formals '}' ':' expr_function
    {
      Symbol arg = data->symbols.create($1);
      $$ = new ExprLambda(CUR_POS, arg, toFormals(*data, $4, CUR_POS, arg), $7);
    }
  | ASSERT expr ';' expr_function
    { $$ = new ExprAssert(CUR_POS, $2, $4); }
  | WITH expr ';' expr_function
    { $$ = new ExprWith(CUR_POS, $2, $4); }
  | LET binds IN expr_function
    { if (!$2->dynamicAttrs.empty())
        throw ParseError({
            .msg = hintfmt("dynamic attributes not allowed in let"),
            .errPos = CUR_POS
        });
      $$ = new ExprLet($2, $4);
    }
  | expr_if
  ;

expr_if
  : IF expr THEN expr ELSE expr { $$ = new ExprIf(CUR_POS, $2, $4, $6); }
  | expr_op
  ;

expr_op
  : '!' expr_op %prec NOT { $$ = new ExprOpNot($2); }
  | '-' expr_op %prec NEGATE { $$ = new ExprCall(CUR_POS, new ExprVar(data->symbols.create("__sub")), {new ExprInt(0), $2}); }
  | expr_op EQ expr_op { $$ = new ExprOpEq($1, $3); }
  | expr_op NEQ expr_op { $$ = new ExprOpNEq($1, $3); }
  | expr_op '<' expr_op { $$ = new ExprCall(CUR_POS, new ExprVar(data->symbols.create("__lessThan")), {$1, $3}); }
  | expr_op LEQ expr_op { $$ = new ExprOpNot(new ExprCall(CUR_POS, new ExprVar(data->symbols.create("__lessThan")), {$3, $1})); }
  | expr_op '>' expr_op { $$ = new ExprCall(CUR_POS, new ExprVar(data->symbols.create("__lessThan")), {$3, $1}); }
  | expr_op GEQ expr_op { $$ = new ExprOpNot(new ExprCall(CUR_POS, new ExprVar(data->symbols.create("__lessThan")), {$1, $3})); }
  | expr_op AND expr_op { $$ = new ExprOpAnd(CUR_POS, $1, $3); }
  | expr_op OR expr_op { $$ = new ExprOpOr(CUR_POS, $1, $3); }
  | expr_op IMPL expr_op { $$ = new ExprOpImpl(CUR_POS, $1, $3); }
  | expr_op UPDATE expr_op { $$ = new ExprOpUpdate(CUR_POS, $1, $3); }
  | expr_op '?' attrpath { $$ = new ExprOpHasAttr($1, *$3); }
  | expr_op '+' expr_op
    { $$ = new ExprConcatStrings(CUR_POS, false, new vector<std::pair<Pos, Expr *> >({{makeCurPos(@1, data), $1}, {makeCurPos(@3, data), $3}})); }
  | expr_op '-' expr_op { $$ = new ExprCall(CUR_POS, new ExprVar(data->symbols.create("__sub")), {$1, $3}); }
  | expr_op '*' expr_op { $$ = new ExprCall(CUR_POS, new ExprVar(data->symbols.create("__mul")), {$1, $3}); }
  | expr_op '/' expr_op { $$ = new ExprCall(CUR_POS, new ExprVar(data->symbols.create("__div")), {$1, $3}); }
  | expr_op CONCAT expr_op { $$ = new ExprOpConcatLists(CUR_POS, $1, $3); }
  | expr_app
  ;

expr_app
  : expr_app expr_select {
      if (auto e2 = dynamic_cast<ExprCall *>($1)) {
          e2->args.push_back($2);
          $$ = $1;
      } else
          $$ = new ExprCall(CUR_POS, $1, {$2});
  }
  | expr_select
  ;

expr_select
  : expr_simple '.' attrpath
    { $$ = new ExprSelect(CUR_POS, $1, *$3, 0); }
  | expr_simple '.' attrpath OR_KW expr_select
    { $$ = new ExprSelect(CUR_POS, $1, *$3, $5); }
  | /* Backwards compatibility: because Nixpkgs has a rarely used
       function named ‘or’, allow stuff like ‘map or [...]’. */
    expr_simple OR_KW
    { $$ = new ExprCall(CUR_POS, $1, {new ExprVar(CUR_POS, data->symbols.create("or"))}); }
  | expr_simple { $$ = $1; }
  ;

expr_simple
  : ID {
      std::string_view s = "__curPos";
      if ($1.l == s.size() && strncmp($1.p, s.data(), s.size()) == 0)
          $$ = new ExprPos(CUR_POS);
      else
          $$ = new ExprVar(CUR_POS, data->symbols.create($1));
  }
  | INT { $$ = new ExprInt($1); }
  | FLOAT { $$ = new ExprFloat($1); }
  | '"' string_parts '"' { $$ = $2; }
  | IND_STRING_OPEN ind_string_parts IND_STRING_CLOSE {
      $$ = stripIndentation(CUR_POS, data->symbols, *$2);
  }
  | path_start PATH_END { $$ = $1; }
  | path_start string_parts_interpolated PATH_END {
      $2->insert($2->begin(), {makeCurPos(@1, data), $1});
      $$ = new ExprConcatStrings(CUR_POS, false, $2);
  }
  | SPATH {
      string path($1.p + 1, $1.l - 2);
      $$ = new ExprCall(CUR_POS,
          new ExprVar(data->symbols.create("__findFile")),
          {new ExprVar(data->symbols.create("__nixPath")),
           new ExprString(path)});
  }
  | URI {
      static bool noURLLiterals = settings.isExperimentalFeatureEnabled(Xp::NoUrlLiterals);
      if (noURLLiterals)
          throw ParseError({
              .msg = hintfmt("URL literals are disabled"),
              .errPos = CUR_POS
          });
      $$ = new ExprString(string($1));
  }
  | '(' expr ')' { $$ = $2; }
  /* Let expressions `let {..., body = ...}' are just desugared
     into `(rec {..., body = ...}).body'. */
  | LET '{' binds '}'
    { $3->recursive = true; $$ = new ExprSelect(noPos, $3, data->symbols.create("body")); }
  | REC '{' binds '}'
    { $3->recursive = true; $$ = $3; }
  | '{' binds '}'
    { $$ = $2; }
  | '[' expr_list ']' { $$ = $2; }
  ;

string_parts
  : STR { $$ = new ExprString(string($1)); }
  | string_parts_interpolated { $$ = new ExprConcatStrings(CUR_POS, true, $1); }
  | { $$ = new ExprString(""); }
  ;

string_parts_interpolated
  : string_parts_interpolated STR
  { $$ = $1; $1->emplace_back(makeCurPos(@2, data), new ExprString(string($2))); }
  | string_parts_interpolated DOLLAR_CURLY expr '}' { $$ = $1; $1->emplace_back(makeCurPos(@2, data), $3); }
  | DOLLAR_CURLY expr '}' { $$ = new vector<std::pair<Pos, Expr *> >; $$->emplace_back(makeCurPos(@1, data), $2); }
  | STR DOLLAR_CURLY expr '}' {
      $$ = new vector<std::pair<Pos, Expr *> >;
      $$->emplace_back(makeCurPos(@1, data), new ExprString(string($1)));
      $$->emplace_back(makeCurPos(@2, data), $3);
    }
  ;

path_start
  : PATH {
    Path path(absPath({$1.p, $1.l}, data->basePath));
    /* add back in the trailing '/' to the first segment */
    if ($1.p[$1.l-1] == '/' && $1.l > 1)
      path += "/";
    $$ = new ExprPath(path);
  }
  | HPATH {
    Path path(getHome() + string($1.p + 1, $1.l - 1));
    $$ = new ExprPath(path);
  }
  ;

ind_string_parts
  : ind_string_parts IND_STR { $$ = $1; $1->emplace_back(makeCurPos(@2, data), $2); }
  | ind_string_parts DOLLAR_CURLY expr '}' { $$ = $1; $1->emplace_back(makeCurPos(@2, data), $3); }
  | { $$ = new vector<std::pair<Pos, std::variant<Expr *, StringToken> > >; }
  ;

binds
  : binds attrpath '=' expr ';' { $$ = $1; addAttr($$, *$2, $4, makeCurPos(@2, data)); }
  | binds INHERIT attrs ';'
    { $$ = $1;
      for (auto & i : *$3) {
          if ($$->attrs.find(i.symbol) != $$->attrs.end())
              dupAttr(i.symbol, makeCurPos(@3, data), $$->attrs[i.symbol].pos);
          Pos pos = makeCurPos(@3, data);
          $$->attrs.emplace(i.symbol, ExprAttrs::AttrDef(new ExprVar(CUR_POS, i.symbol), pos, true));
      }
    }
  | binds INHERIT '(' expr ')' attrs ';'
    { $$ = $1;
      /* !!! Should ensure sharing of the expression in $4. */
      for (auto & i : *$6) {
          if ($$->attrs.find(i.symbol) != $$->attrs.end())
              dupAttr(i.symbol, makeCurPos(@6, data), $$->attrs[i.symbol].pos);
          $$->attrs.emplace(i.symbol, ExprAttrs::AttrDef(new ExprSelect(CUR_POS, $4, i.symbol), makeCurPos(@6, data)));
      }
    }
  | { $$ = new ExprAttrs(makeCurPos(@0, data)); }
  ;

attrs
  : attrs attr { $$ = $1; $1->push_back(AttrName(data->symbols.create($2))); }
  | attrs string_attr
    { $$ = $1;
      ExprString * str = dynamic_cast<ExprString *>($2);
      if (str) {
          $$->push_back(AttrName(data->symbols.create(str->s)));
          delete str;
      } else
          throw ParseError({
              .msg = hintfmt("dynamic attributes not allowed in inherit"),
              .errPos = makeCurPos(@2, data)
          });
    }
  | { $$ = new AttrPath; }
  ;

attrpath
  : attrpath '.' attr { $$ = $1; $1->push_back(AttrName(data->symbols.create($3))); }
  | attrpath '.' string_attr
    { $$ = $1;
      ExprString * str = dynamic_cast<ExprString *>($3);
      if (str) {
          $$->push_back(AttrName(data->symbols.create(str->s)));
          delete str;
      } else
          $$->push_back(AttrName($3));
    }
  | attr { $$ = new vector<AttrName>; $$->push_back(AttrName(data->symbols.create($1))); }
  | string_attr
    { $$ = new vector<AttrName>;
      ExprString *str = dynamic_cast<ExprString *>($1);
      if (str) {
          $$->push_back(AttrName(data->symbols.create(str->s)));
          delete str;
      } else
          $$->push_back(AttrName($1));
    }
  ;

attr
  : ID { $$ = $1; }
  | OR_KW { $$ = {"or", 2}; }
  ;

string_attr
  : '"' string_parts '"' { $$ = $2; }
  | DOLLAR_CURLY expr '}' { $$ = $2; }
  ;

expr_list
  : expr_list expr_select { $$ = $1; $1->elems.push_back($2); /* !!! dangerous */ }
  | { $$ = new ExprList; }
  ;

formals
  : formal ',' formals
    { $$ = $3; $$->formals.push_back(*$1); }
  | formal
    { $$ = new ParserFormals; $$->formals.push_back(*$1); $$->ellipsis = false; }
  |
    { $$ = new ParserFormals; $$->ellipsis = false; }
  | ELLIPSIS
    { $$ = new ParserFormals; $$->ellipsis = true; }
  ;

formal
  : ID { $$ = new Formal(CUR_POS, data->symbols.create($1), 0); }
  | ID '?' expr { $$ = new Formal(CUR_POS, data->symbols.create($1), $3); }
  ;

%%


#include <sys/types.h>
#include <sys/stat.h>
#include <fcntl.h>
#include <unistd.h>

#include "eval.hh"
#include "filetransfer.hh"
#include "fetchers.hh"
#include "store-api.hh"


namespace nix {


<<<<<<< HEAD
Expr * EvalState::parse(const char * text, FileOrigin origin,
    const Path & path, const Path & basePath, std::shared_ptr<StaticEnv> & staticEnv)
=======
Expr * EvalState::parse(char * text, size_t length, FileOrigin origin,
    const PathView path, const PathView basePath, StaticEnv & staticEnv)
>>>>>>> bd383d1b
{
    yyscan_t scanner;
    ParseData data(*this);
    data.origin = origin;
    switch (origin) {
        case foFile:
            data.file = data.symbols.create(path);
            break;
        case foStdin:
        case foString:
            data.file = data.symbols.create(text);
            break;
        default:
            assert(false);
    }
    data.basePath = basePath;

    yylex_init(&scanner);
    yy_scan_buffer(text, length, scanner);
    int res = yyparse(scanner, &data);
    yylex_destroy(scanner);

    if (res) throw ParseError(data.error.value());

    data.result->bindVars(staticEnv);

    return data.result;
}


Path resolveExprPath(Path path)
{
    assert(path[0] == '/');

    unsigned int followCount = 0, maxFollow = 1024;

    /* If `path' is a symlink, follow it.  This is so that relative
       path references work. */
    struct stat st;
    while (true) {
        // Basic cycle/depth limit to avoid infinite loops.
        if (++followCount >= maxFollow)
            throw Error("too many symbolic links encountered while traversing the path '%s'", path);
        st = lstat(path);
        if (!S_ISLNK(st.st_mode)) break;
        path = absPath(readLink(path), dirOf(path));
    }

    /* If `path' refers to a directory, append `/default.nix'. */
    if (S_ISDIR(st.st_mode))
        path = canonPath(path + "/default.nix");

    return path;
}


Expr * EvalState::parseExprFromFile(const Path & path)
{
    return parseExprFromFile(path, staticBaseEnv);
}


Expr * EvalState::parseExprFromFile(const Path & path, std::shared_ptr<StaticEnv> & staticEnv)
{
    auto buffer = readFile(path);
    // readFile should have left some extra space for terminators
    buffer.append("\0\0", 2);
    return parse(buffer.data(), buffer.size(), foFile, path, dirOf(path), staticEnv);
}


<<<<<<< HEAD
Expr * EvalState::parseExprFromString(std::string_view s, const Path & basePath, std::shared_ptr<StaticEnv> & staticEnv)
=======
Expr * EvalState::parseExprFromString(std::string s, const Path & basePath, StaticEnv & staticEnv)
>>>>>>> bd383d1b
{
    s.append("\0\0", 2);
    return parse(s.data(), s.size(), foString, "", basePath, staticEnv);
}


Expr * EvalState::parseExprFromString(std::string s, const Path & basePath)
{
    return parseExprFromString(std::move(s), basePath, staticBaseEnv);
}


Expr * EvalState::parseStdin()
{
    //Activity act(*logger, lvlTalkative, format("parsing standard input"));
    auto buffer = drainFD(0);
    // drainFD should have left some extra space for terminators
    buffer.append("\0\0", 2);
    return parse(buffer.data(), buffer.size(), foStdin, "", absPath("."), staticBaseEnv);
}


void EvalState::addToSearchPath(const string & s)
{
    size_t pos = s.find('=');
    string prefix;
    Path path;
    if (pos == string::npos) {
        path = s;
    } else {
        prefix = string(s, 0, pos);
        path = string(s, pos + 1);
    }

    searchPath.emplace_back(prefix, path);
}


Path EvalState::findFile(const std::string_view path)
{
    return findFile(searchPath, path);
}


Path EvalState::findFile(SearchPath & searchPath, const std::string_view path, const Pos & pos)
{
    for (auto & i : searchPath) {
        std::string suffix;
        if (i.first.empty())
            suffix = concatStrings("/", path);
        else {
            auto s = i.first.size();
            if (path.compare(0, s, i.first) != 0 ||
                (path.size() > s && path[s] != '/'))
                continue;
            suffix = path.size() == s ? "" : concatStrings("/", path.substr(s));
        }
        auto r = resolveSearchPathElem(i);
        if (!r.first) continue;
        Path res = r.second + suffix;
        if (pathExists(res)) return canonPath(res);
    }

    if (hasPrefix(path, "nix/"))
        return concatStrings(corepkgsPrefix, path.substr(4));

    throw ThrownError({
        .msg = hintfmt(evalSettings.pureEval
            ? "cannot look up '<%s>' in pure evaluation mode (use '--impure' to override)"
            : "file '%s' was not found in the Nix search path (add it using $NIX_PATH or -I)",
            path),
        .errPos = pos
    });
}


std::pair<bool, std::string> EvalState::resolveSearchPathElem(const SearchPathElem & elem)
{
    auto i = searchPathResolved.find(elem.second);
    if (i != searchPathResolved.end()) return i->second;

    std::pair<bool, std::string> res;

    if (isUri(elem.second)) {
        try {
            res = { true, store->toRealPath(fetchers::downloadTarball(
                        store, resolveUri(elem.second), "source", false).first.storePath) };
        } catch (FileTransferError & e) {
            logWarning({
                .msg = hintfmt("Nix search path entry '%1%' cannot be downloaded, ignoring", elem.second)
            });
            res = { false, "" };
        }
    } else {
        auto path = absPath(elem.second);
        if (pathExists(path))
            res = { true, path };
        else {
            logWarning({
                .msg = hintfmt("Nix search path entry '%1%' does not exist, ignoring", elem.second)
            });
            res = { false, "" };
        }
    }

    debug(format("resolved search path element '%s' to '%s'") % elem.second % res.second);

    searchPathResolved[elem.second] = res;
    return res;
}


}<|MERGE_RESOLUTION|>--- conflicted
+++ resolved
@@ -643,13 +643,8 @@
 namespace nix {
 
 
-<<<<<<< HEAD
-Expr * EvalState::parse(const char * text, FileOrigin origin,
-    const Path & path, const Path & basePath, std::shared_ptr<StaticEnv> & staticEnv)
-=======
 Expr * EvalState::parse(char * text, size_t length, FileOrigin origin,
-    const PathView path, const PathView basePath, StaticEnv & staticEnv)
->>>>>>> bd383d1b
+    const PathView path, const PathView basePath, std::shared_ptr<StaticEnv> & staticEnv)
 {
     yyscan_t scanner;
     ParseData data(*this);
@@ -721,11 +716,7 @@
 }
 
 
-<<<<<<< HEAD
-Expr * EvalState::parseExprFromString(std::string_view s, const Path & basePath, std::shared_ptr<StaticEnv> & staticEnv)
-=======
-Expr * EvalState::parseExprFromString(std::string s, const Path & basePath, StaticEnv & staticEnv)
->>>>>>> bd383d1b
+Expr * EvalState::parseExprFromString(std::string s, const Path & basePath, std::shared_ptr<StaticEnv> & staticEnv)
 {
     s.append("\0\0", 2);
     return parse(s.data(), s.size(), foString, "", basePath, staticEnv);
