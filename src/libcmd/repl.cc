--- conflicted
+++ resolved
@@ -1085,7 +1085,6 @@
 
     void run(ref<Store> store) override
     {
-<<<<<<< HEAD
         auto state = getEvalState();
         auto getValues = [&]()->NixRepl::AnnotatedValues{
             auto installables = load();
@@ -1114,11 +1113,6 @@
             state,
             getValues
         );
-=======
-        auto evalState = make_ref<EvalState>(searchPath, store);
-
-        auto repl = std::make_unique<NixRepl>(evalState);
->>>>>>> 63df0fda
         repl->autoArgs = getAutoArgs(*repl->state);
         repl->initEnv();
         repl->mainLoop();
