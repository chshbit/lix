--- conflicted
+++ resolved
@@ -954,12 +954,7 @@
                 };
                 if (deriver != "")
                     info.deriver = store->parseStorePath(deriver);
-<<<<<<< HEAD
-                info.narHash = Hash::parseAny(readString(in), htSHA256);
                 info.references = WorkerProto<StorePathSet>::read(*store, in);
-=======
-                info.references = readStorePaths<StorePathSet>(*store, in);
->>>>>>> 1c8b550e
                 in >> info.registrationTime >> info.narSize >> info.ultimate;
                 info.sigs = readStrings<StringSet>(in);
                 info.ca = parseContentAddressOpt(readString(in));
